--- conflicted
+++ resolved
@@ -60,13 +60,8 @@
     def __init__(
         self,
         v_name: str,
-<<<<<<< HEAD
         v_type: Type[ValidJaniTypes],
-        init_value: Optional[Union[JaniExpression, JaniValue]] = None,
-=======
-        v_type: Type[ValidTypes],
         init_value: Optional[Union[JaniExpression, JaniValue, SupportedExp]] = None,
->>>>>>> 4756b1d6
         v_transient: bool = False,
     ):
         assert init_value is None or isinstance(
@@ -124,11 +119,7 @@
         return d
 
     @staticmethod
-<<<<<<< HEAD
-    def python_type_from_json(json_type: Union[str, dict]) -> ValidJaniTypes:
-=======
-    def python_type_from_json(json_type: Union[str, dict]) -> Type[ValidTypes]:
->>>>>>> 4756b1d6
+    def python_type_from_json(json_type: Union[str, dict]) -> Type[ValidJaniTypes]:
         """
         Translate a (Jani) type string or dict to a Python type.
         """
