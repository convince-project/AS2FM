--- conflicted
+++ resolved
@@ -84,16 +84,9 @@
     for input_scxml in scxmls:
         assert isinstance(input_scxml, ScxmlRoot)
         assert (
-<<<<<<< HEAD
             input_scxml.is_plain_scxml()
         ), f"Input model {input_scxml.get_name()} does not contain a plain SCXML model."
-        automaton = JaniAutomaton()
-        convert_scxml_root_to_jani_automaton(input_scxml, automaton, events_holder, max_array_size)
-=======
-            scxml_root.is_plain_scxml()
-        ), f"Input model {scxml_root.get_name()} does not contain a plain SCXML model."
-        automaton = convert_scxml_root_to_jani_automaton(scxml_root, events_holder, max_array_size)
->>>>>>> 4756b1d6
+        automaton = convert_scxml_root_to_jani_automaton(input_scxml, events_holder, max_array_size)
         base_model.add_jani_automaton(automaton)
     implement_scxml_events_as_jani_syncs(events_holder, max_array_size, base_model)
     remove_empty_self_loops_from_interface_handlers_in_jani(base_model)
