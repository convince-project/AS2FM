# Copyright (c) 2024 - for information on the respective copyright owner
# see the NOTICE file

# Licensed under the Apache License, Version 2.0 (the "License");
# you may not use this file except in compliance with the License.
# You may obtain a copy of the License at

#     http://www.apache.org/licenses/LICENSE-2.0

# Unless required by applicable law or agreed to in writing, software
# distributed under the License is distributed on an "AS IS" BASIS,
# WITHOUT WARRANTIES OR CONDITIONS OF ANY KIND, either express or implied.
# See the License for the specific language governing permissions and
# limitations under the License.

"""
Module producing jani expressions from ecmascript.
"""

from dataclasses import dataclass
from typing import List, MutableSequence, Optional, Type, Union

import esprima
import lxml.etree

<<<<<<< HEAD
from as2fm.as2fm_common.common import convert_string_to_int_array
=======
from as2fm.as2fm_common.logging import get_error_msg
>>>>>>> e2fa49e1
from as2fm.jani_generator.jani_entries.jani_convince_expression_expansion import (
    CALLABLE_OPERATORS_MAP,
    OPERATORS_TO_JANI_MAP,
)
from as2fm.jani_generator.jani_entries.jani_expression import JaniExpression
from as2fm.jani_generator.jani_entries.jani_expression_generator import (
    array_access_operator,
    array_create_operator,
    array_value_operator,
)
from as2fm.jani_generator.jani_entries.jani_value import JaniValue

JS_CALLABLE_PREFIX = "Math"


@dataclass()
class ArrayInfo:
    array_type: Type[Union[int, float]]
    array_max_size: int


def parse_ecmascript_to_jani_expression(
    ecmascript: str, elem: Optional["lxml.etree._Element"], array_info: Optional[ArrayInfo] = None
) -> JaniExpression:
    """
    Parse ecmascript to jani expression.

    :param ecmascript: The ecmascript to parse.
    :param array_info: The type and max size of the array, if required.
    :return: The jani expression.
    """
    try:
        ast = esprima.parseScript(ecmascript)
    except esprima.error_handler.Error as e:
        raise RuntimeError(
            get_error_msg(elem, f"Failed parsing ecmascript: {ecmascript}. Error: {e}.")
        )
    assert len(ast.body) == 1, get_error_msg(
        elem, "The ecmascript must contain exactly one expression."
    )
    ast = ast.body[0]
    try:
        jani_expression = _parse_ecmascript_to_jani_expression(ast, elem, array_info)
    except NotImplementedError:
        raise RuntimeError(get_error_msg(elem, f"Unsupported ecmascript: {ecmascript}"))
    except AssertionError:
        raise RuntimeError(get_error_msg(elem, f"Assertion from ecmascript: {ecmascript}"))
    return jani_expression


def _generate_array_expression(
    array_info: ArrayInfo, array_values: MutableSequence
) -> JaniExpression:
    """
    Make the JaniExpression generating the desired array.

    :param array_info: Type and size of the array we are generating.
    :array_values: The values to initialize the array with. Padding added to read the desired size.
    """
    assert isinstance(
        array_info, ArrayInfo
    ), f"Unexpected type for input argument 'array_info', found {type(array_info)}"
    assert isinstance(
        array_values, MutableSequence
    ), f"Unexpected type '{type(array_values)}' for input argument 'array_values'."
    array_type = array_info.array_type
    max_size = array_info.array_max_size
    assert array_type in (int, float), f"Array type {array_type} != (int, float)."
    if len(array_values) == 0:
        return array_create_operator("__array_iterator", max_size, array_type(0))
    else:
        padding_size = max_size - len(array_values)
        assert (
            padding_size >= 0
        ), f"The size for the provided array {array_values} is larger than {max_size}."
        array_values.extend([array_type(0)] * padding_size)
        return array_value_operator(array_values)


def _parse_ecmascript_to_jani_expression(
    ast: esprima.nodes.Script, elem: "lxml.etree._Element", array_info: Optional[ArrayInfo] = None
) -> JaniExpression:
    """
    Parse ecmascript to jani expression.

    :param ecmascript: The ecmascript to parse.
    :param array_info: The type and max size of the array, if required.
    :return: The jani expression.
    """
    if ast.type == "ExpressionStatement":
        return _parse_ecmascript_to_jani_expression(ast.expression, elem, array_info)
    elif ast.type == "Literal":
        if isinstance(ast.value, str):
            # This needs to be treated as an array of integers
            string_as_array = convert_string_to_int_array(ast.value)
            return _generate_array_expression(array_info, string_as_array)
        else:
            return JaniExpression(JaniValue(ast.value))
    elif ast.type == "Identifier":
        # If it is an identifier, we do not need to expand further
        assert ast.name not in ("True", "False"), (
            f"Boolean {ast.name} mistaken for an identifier. "
            "Did you mean to use 'true' or 'false' instead?"
        )
        return JaniExpression(ast.name)
    elif ast.type == "UnaryExpression":
        assert ast.prefix is True and ast.operator == "-", "Only unary minus is supported."
        return JaniExpression(
            {
                "op": OPERATORS_TO_JANI_MAP[ast.operator],
                "left": JaniValue(0),
                "right": _parse_ecmascript_to_jani_expression(ast.argument, elem, array_info),
            }
        )
    elif ast.type == "BinaryExpression" or ast.type == "LogicalExpression":
        # It is a more complex expression
        assert (
            ast.operator in OPERATORS_TO_JANI_MAP
        ), f"ecmascript to jani expression: unknown operator {ast.operator}"
        return JaniExpression(
            {
                "op": OPERATORS_TO_JANI_MAP[ast.operator],
                "left": _parse_ecmascript_to_jani_expression(ast.left, elem, array_info),
                "right": _parse_ecmascript_to_jani_expression(ast.right, elem, array_info),
            }
        )
    elif ast.type == "ArrayExpression":
        assert array_info is not None, "Array info must be provided for ArrayExpressions."
        entry_type: Type = array_info.array_type
        assert all(
            element.type == "Literal" for element in ast.elements
        ), "All array elements are expected to be a 'Literal'"
        elements_list = [entry_type(element.value) for element in ast.elements]
        return _generate_array_expression(array_info, elements_list)
    elif ast.type == "MemberExpression":
        object_expr = _parse_ecmascript_to_jani_expression(ast.object, elem, array_info)
        if ast.computed:
            # This is an array access, like array[0]
            array_index = _parse_ecmascript_to_jani_expression(ast.property, elem, array_info)
            return array_access_operator(object_expr, array_index)
        else:
            # Access to the member of an object through dot notation
            # Check the object_expr is an identifier
            object_expr_str = object_expr.as_identifier()
            assert (
                object_expr_str is not None
            ), "Only identifiers can be accessed through dot notation."
            assert (
                ast.property.type == "Identifier"
            ), "Dot notation can be used only to access object's members."
            field_complete_name = f"{object_expr_str}.{ast.property.name}"
            return JaniExpression(field_complete_name)
    elif ast.type == "CallExpression":
        # We expect function calls to be of the form Math.function_name(args) (JavaScript-like)
        # The "." operator is represented as a MemberExpression
        assert (
            ast.callee.type == "MemberExpression"
        ), f"Functions callee is expected to be MemberExpressions, found {ast.callee}."
        assert (
            ast.callee.object.type == "Identifier"
        ), f"Callee object is expected to be an Identifier, found {ast.callee.object}."
        assert (
            ast.callee.property.type == "Identifier"
        ), f"Callee property is expected to be an Identifier, found {ast.callee.property}."
        assert (
            ast.callee.object.name == JS_CALLABLE_PREFIX
        ), f"Function calls prefix is expected to be 'Math', found {ast.callee.object.name}."
        function_name: str = ast.callee.property.name
        assert (
            function_name in CALLABLE_OPERATORS_MAP
        ), f"Unsupported function call {function_name}."
        expression_args: List[JaniExpression] = []
        for arg in ast.arguments:
            expression_args.append(_parse_ecmascript_to_jani_expression(arg, elem, array_info))
        return CALLABLE_OPERATORS_MAP[function_name](*expression_args)
    else:
        raise NotImplementedError(f"Unsupported ecmascript type: {ast.type}")<|MERGE_RESOLUTION|>--- conflicted
+++ resolved
@@ -23,11 +23,8 @@
 import esprima
 import lxml.etree
 
-<<<<<<< HEAD
 from as2fm.as2fm_common.common import convert_string_to_int_array
-=======
 from as2fm.as2fm_common.logging import get_error_msg
->>>>>>> e2fa49e1
 from as2fm.jani_generator.jani_entries.jani_convince_expression_expansion import (
     CALLABLE_OPERATORS_MAP,
     OPERATORS_TO_JANI_MAP,
@@ -70,7 +67,7 @@
     )
     ast = ast.body[0]
     try:
-        jani_expression = _parse_ecmascript_to_jani_expression(ast, elem, array_info)
+        jani_expression = _parse_ecmascript_to_jani_expression(ast, array_info)
     except NotImplementedError:
         raise RuntimeError(get_error_msg(elem, f"Unsupported ecmascript: {ecmascript}"))
     except AssertionError:
@@ -108,7 +105,7 @@
 
 
 def _parse_ecmascript_to_jani_expression(
-    ast: esprima.nodes.Script, elem: "lxml.etree._Element", array_info: Optional[ArrayInfo] = None
+    ast: esprima.nodes.Script, array_info: Optional[ArrayInfo] = None
 ) -> JaniExpression:
     """
     Parse ecmascript to jani expression.
@@ -118,7 +115,7 @@
     :return: The jani expression.
     """
     if ast.type == "ExpressionStatement":
-        return _parse_ecmascript_to_jani_expression(ast.expression, elem, array_info)
+        return _parse_ecmascript_to_jani_expression(ast.expression, array_info)
     elif ast.type == "Literal":
         if isinstance(ast.value, str):
             # This needs to be treated as an array of integers
@@ -139,7 +136,7 @@
             {
                 "op": OPERATORS_TO_JANI_MAP[ast.operator],
                 "left": JaniValue(0),
-                "right": _parse_ecmascript_to_jani_expression(ast.argument, elem, array_info),
+                "right": _parse_ecmascript_to_jani_expression(ast.argument, array_info),
             }
         )
     elif ast.type == "BinaryExpression" or ast.type == "LogicalExpression":
@@ -150,8 +147,8 @@
         return JaniExpression(
             {
                 "op": OPERATORS_TO_JANI_MAP[ast.operator],
-                "left": _parse_ecmascript_to_jani_expression(ast.left, elem, array_info),
-                "right": _parse_ecmascript_to_jani_expression(ast.right, elem, array_info),
+                "left": _parse_ecmascript_to_jani_expression(ast.left, array_info),
+                "right": _parse_ecmascript_to_jani_expression(ast.right, array_info),
             }
         )
     elif ast.type == "ArrayExpression":
@@ -163,10 +160,10 @@
         elements_list = [entry_type(element.value) for element in ast.elements]
         return _generate_array_expression(array_info, elements_list)
     elif ast.type == "MemberExpression":
-        object_expr = _parse_ecmascript_to_jani_expression(ast.object, elem, array_info)
+        object_expr = _parse_ecmascript_to_jani_expression(ast.object, array_info)
         if ast.computed:
             # This is an array access, like array[0]
-            array_index = _parse_ecmascript_to_jani_expression(ast.property, elem, array_info)
+            array_index = _parse_ecmascript_to_jani_expression(ast.property, array_info)
             return array_access_operator(object_expr, array_index)
         else:
             # Access to the member of an object through dot notation
@@ -201,7 +198,7 @@
         ), f"Unsupported function call {function_name}."
         expression_args: List[JaniExpression] = []
         for arg in ast.arguments:
-            expression_args.append(_parse_ecmascript_to_jani_expression(arg, elem, array_info))
+            expression_args.append(_parse_ecmascript_to_jani_expression(arg, array_info))
         return CALLABLE_OPERATORS_MAP[function_name](*expression_args)
     else:
         raise NotImplementedError(f"Unsupported ecmascript type: {ast.type}")