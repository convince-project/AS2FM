--- conflicted
+++ resolved
@@ -17,20 +17,8 @@
 Module reading the top level xml file containing the whole model to check.
 """
 
+import os
 import json
-<<<<<<< HEAD
-import os
-from typing import List, Optional
-from xml.etree import ElementTree as ET
-
-from jani_generator.jani_entries import JaniModel
-from jani_generator.ros_helpers.ros_timer import RosTimer
-from jani_generator.scxml_helpers.scxml_to_jani import \
-    convert_multiple_scxmls_to_jani
-from mc_toolchain_jani_common.common import remove_namespace
-from scxml_converter.bt_converter import bt_converter
-from scxml_converter.scxml_converter import ros_to_scxml_converter
-=======
 
 from typing import Any, Dict, List, Tuple
 
@@ -43,7 +31,6 @@
 from jani_generator.ros_helpers.ros_timer import RosTimer
 from jani_generator.ros_helpers.ros_services import RosServices, RosService
 from jani_generator.scxml_helpers.scxml_to_jani import convert_multiple_scxmls_to_jani
->>>>>>> 8c6666a9
 
 
 def _parse_time_element(time_element: ET.Element) -> int:
