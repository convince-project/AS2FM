# Copyright (c) 2024 - for information on the respective copyright owner
# see the NOTICE file

# Licensed under the Apache License, Version 2.0 (the "License");
# you may not use this file except in compliance with the License.
# You may obtain a copy of the License at

#     http://www.apache.org/licenses/LICENSE-2.0

# Unless required by applicable law or agreed to in writing, software
# distributed under the License is distributed on an "AS IS" BASIS,
# WITHOUT WARRANTIES OR CONDITIONS OF ANY KIND, either express or implied.
# See the License for the specific language governing permissions and
# limitations under the License.

"""
Container for the variables defined in the SCXML model. In XML, it has the tag `datamodel`.
"""

<<<<<<< HEAD
from typing import List, Optional, Tuple
from xml.etree import ElementTree as ET

from scxml_converter.scxml_entries import ScxmlBase

# Tuple with the variable name and, if set, the expression for the init value
ScxmlData = Tuple[str, Optional[str]]

=======
from scxml_converter.scxml_entries import ScxmlBase, ScxmlData

from typing import List, Optional

from xml.etree import ElementTree as ET

>>>>>>> 8c6666a9

class ScxmlDataModel(ScxmlBase):
    """This class represents the variables defined in the model."""
    def __init__(self, data_entries: List[ScxmlData] = None):
        # TODO: Check ScxmlData from scxml_helpers, for alternative parsing
        self._data_entries = data_entries

    def get_tag_name() -> str:
        return "datamodel"

    def get_data_entries(self) -> List[ScxmlData]:
        return self._data_entries

    def from_xml_tree(xml_tree: ET.Element) -> "ScxmlDataModel":
        """Create a ScxmlDataModel object from an XML tree."""
        assert xml_tree.tag == ScxmlDataModel.get_tag_name(), \
            f"Error: SCXML datamodel: XML tag name is not {ScxmlDataModel.get_tag_name()}."
        data_entries_xml = xml_tree.findall("data")
        assert data_entries_xml is not None, "Error: SCXML datamodel: No data entries found."
        data_entries = []
        for data_entry_xml in data_entries_xml:
            data_entries.append(ScxmlData.from_xml_tree(data_entry_xml))
        return ScxmlDataModel(data_entries)

    def check_validity(self) -> bool:
        valid_data_entries = True
        if self._data_entries is not None:
            valid_data_entries = isinstance(self._data_entries, list)
            if valid_data_entries:
                for data_entry in self._data_entries:
                    valid_data_entry = isinstance(data_entry, ScxmlData) and \
                        data_entry.check_validity()
                    if not valid_data_entry:
                        valid_data_entries = False
                        break
        if not valid_data_entries:
            print("Error: SCXML datamodel: data entries are not valid.")
        return valid_data_entries

    def as_xml(self) -> Optional[ET.Element]:
        assert self.check_validity(), "SCXML: found invalid datamodel object."
        if self._data_entries is None or len(self._data_entries) == 0:
            return None
        xml_datamodel = ET.Element(ScxmlDataModel.get_tag_name())
        for data_entry in self._data_entries:
            xml_datamodel.append(data_entry.as_xml())
        return xml_datamodel<|MERGE_RESOLUTION|>--- conflicted
+++ resolved
@@ -17,23 +17,12 @@
 Container for the variables defined in the SCXML model. In XML, it has the tag `datamodel`.
 """
 
-<<<<<<< HEAD
-from typing import List, Optional, Tuple
-from xml.etree import ElementTree as ET
-
-from scxml_converter.scxml_entries import ScxmlBase
-
-# Tuple with the variable name and, if set, the expression for the init value
-ScxmlData = Tuple[str, Optional[str]]
-
-=======
 from scxml_converter.scxml_entries import ScxmlBase, ScxmlData
 
 from typing import List, Optional
 
 from xml.etree import ElementTree as ET
 
->>>>>>> 8c6666a9
 
 class ScxmlDataModel(ScxmlBase):
     """This class represents the variables defined in the model."""
