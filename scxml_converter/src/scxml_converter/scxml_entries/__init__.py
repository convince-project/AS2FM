<<<<<<< HEAD
from .scxml_base import ScxmlBase  # noqa: F401
from .scxml_data_model import ScxmlDataModel  # noqa: F401
from .scxml_executable_entries import ScxmlAssign  # noqa: F401
from .scxml_executable_entries import as_plain_execution_body  # noqa: F401
from .scxml_executable_entries import execution_body_from_xml  # noqa: F401
from .scxml_executable_entries import (ScxmlExecutableEntry,
                                       ScxmlExecutionBody, ScxmlIf, ScxmlSend,
                                       execution_entry_from_xml,
                                       valid_execution_body)
from .scxml_param import ScxmlParam  # noqa: F401
from .scxml_root import ScxmlRoot  # noqa: F401
from .scxml_ros_entries import (RosField, RosRateCallback,  # noqa: F401
                                RosTimeRate, RosTopicCallback, RosTopicPublish,
                                RosTopicPublisher, RosTopicSubscriber,
                                ScxmlRosDeclarations)
from .scxml_state import ScxmlState  # noqa: F401
from .scxml_transition import ScxmlTransition  # noqa: F401
from .utils import HelperRosDeclarations  # noqa: F401
=======
from .scxml_base import ScxmlBase                                               # noqa: F401
from .scxml_param import ScxmlParam                                             # noqa: F401
from .scxml_ros_field import RosField                                           # noqa: F401
from .utils import ScxmlRosDeclarationsContainer                                # noqa: F401
from .scxml_data import ScxmlData                                               # noqa: F401
from .scxml_data_model import ScxmlDataModel                                    # noqa: F401
from .scxml_executable_entries import ScxmlAssign, ScxmlIf, ScxmlSend           # noqa: F401
from .scxml_executable_entries import ScxmlExecutableEntry, ScxmlExecutionBody  # noqa: F401
from .scxml_executable_entries import (                                         # noqa: F401
    execution_body_from_xml, as_plain_execution_body,                           # noqa: F401
    execution_entry_from_xml, valid_execution_body)                             # noqa: F401
from .scxml_transition import ScxmlTransition                                   # noqa: F401
from .scxml_ros_topic import (                                                  # noqa: F401
    RosTopicPublisher, RosTopicSubscriber, RosTopicCallback, RosTopicPublish)   # noqa: F401
from .scxml_ros_service import (                                                # noqa: F401
    RosServiceServer, RosServiceClient, RosServiceHandleRequest,                # noqa: F401
    RosServiceHandleResponse, RosServiceSendRequest, RosServiceSendResponse)    # noqa: F401
from .scxml_ros_timer import (RosTimeRate, RosRateCallback)                     # noqa: F401
from .scxml_ros_entries import (                                                # noqa: F401
    ScxmlRosDeclarations, ScxmlRosSends, ScxmlRosTransitions)                   # noqa: F401
from .scxml_state import ScxmlState                                             # noqa: F401
from .scxml_root import ScxmlRoot                                               # noqa: F401
>>>>>>> 8c6666a9
<|MERGE_RESOLUTION|>--- conflicted
+++ resolved
@@ -1,23 +1,3 @@
-<<<<<<< HEAD
-from .scxml_base import ScxmlBase  # noqa: F401
-from .scxml_data_model import ScxmlDataModel  # noqa: F401
-from .scxml_executable_entries import ScxmlAssign  # noqa: F401
-from .scxml_executable_entries import as_plain_execution_body  # noqa: F401
-from .scxml_executable_entries import execution_body_from_xml  # noqa: F401
-from .scxml_executable_entries import (ScxmlExecutableEntry,
-                                       ScxmlExecutionBody, ScxmlIf, ScxmlSend,
-                                       execution_entry_from_xml,
-                                       valid_execution_body)
-from .scxml_param import ScxmlParam  # noqa: F401
-from .scxml_root import ScxmlRoot  # noqa: F401
-from .scxml_ros_entries import (RosField, RosRateCallback,  # noqa: F401
-                                RosTimeRate, RosTopicCallback, RosTopicPublish,
-                                RosTopicPublisher, RosTopicSubscriber,
-                                ScxmlRosDeclarations)
-from .scxml_state import ScxmlState  # noqa: F401
-from .scxml_transition import ScxmlTransition  # noqa: F401
-from .utils import HelperRosDeclarations  # noqa: F401
-=======
 from .scxml_base import ScxmlBase                                               # noqa: F401
 from .scxml_param import ScxmlParam                                             # noqa: F401
 from .scxml_ros_field import RosField                                           # noqa: F401
@@ -39,5 +19,4 @@
 from .scxml_ros_entries import (                                                # noqa: F401
     ScxmlRosDeclarations, ScxmlRosSends, ScxmlRosTransitions)                   # noqa: F401
 from .scxml_state import ScxmlState                                             # noqa: F401
-from .scxml_root import ScxmlRoot                                               # noqa: F401
->>>>>>> 8c6666a9
+from .scxml_root import ScxmlRoot                                               # noqa: F401