--- conflicted
+++ resolved
@@ -18,20 +18,11 @@
 """
 
 from typing import List, Optional
-<<<<<<< HEAD
-=======
 from scxml_converter.scxml_entries import (ScxmlBase, ScxmlExecutionBody, ScxmlExecutableEntry,
                                            ScxmlRosDeclarationsContainer, valid_execution_body,
                                            execution_body_from_xml)
 
->>>>>>> 8c6666a9
 from xml.etree import ElementTree as ET
-
-from scxml_converter.scxml_entries import (HelperRosDeclarations, ScxmlBase,
-                                           ScxmlExecutableEntry,
-                                           ScxmlExecutionBody,
-                                           execution_body_from_xml,
-                                           valid_execution_body)
 
 
 class ScxmlTransition(ScxmlBase):
