# Copyright (c) 2024 - for information on the respective copyright owner
# see the NOTICE file

# Licensed under the Apache License, Version 2.0 (the "License");
# you may not use this file except in compliance with the License.
# You may obtain a copy of the License at

#     http://www.apache.org/licenses/LICENSE-2.0

# Unless required by applicable law or agreed to in writing, software
# distributed under the License is distributed on an "AS IS" BASIS,
# WITHOUT WARRANTIES OR CONDITIONS OF ANY KIND, either express or implied.
# See the License for the specific language governing permissions and
# limitations under the License.

"""
Facilitation conversion between SCXML flavors.

This module provides functionalities to convert the ROS-specific macros
into generic SCXML code.
"""

import xml.etree.ElementTree as ET
from typing import Dict, List, Tuple, Union
from collections import defaultdict

from mc_toolchain_jani_common.common import (remove_namespace,
                                             ros_type_name_to_python_type)
from mc_toolchain_jani_common.ecmascript_interpretation import \
    interpret_ecma_script_expr

BASIC_FIELD_TYPES = ['boolean', 'int32', 'int16', 'float', 'double']

ROS_TIMER_RATE_EVENT_PREFIX = 'ros_time_rate.'


class ConversionStaticAnalysisError(Exception):
    """Error raised when a static analysis fails."""
    pass


def _is_basic_field_type(field_name: str) -> bool:
    """Check if a field type is a basic ROS field type.

    :param field_name: The field type to check.
    :return: True if the field type is a basic ROS field type.
    """
    return field_name in BASIC_FIELD_TYPES


def _ros_type_fields(type_str: str) -> Dict[str, Union[str, dict]]:
    """Get the fields of a ROS message type.

    This function imports the message type and returns a dictionary
    containing the fields and their types.

    :param type_str: The ROS message type string. (e.g. std_msgs/String)
    :return: A dictionary containing the fields and their types.
    """
    pkg_and_msg_list = type_str.split('/')
    pkg_name = pkg_and_msg_list[0]
    msg_type = pkg_and_msg_list[1]
    pkg_msgs = __import__(pkg_name + '.msg', fromlist=[msg_type])
    msg_fields = getattr(pkg_msgs, msg_type).get_fields_and_field_types()
    msg_fields_names = list(msg_fields.keys())
    for key in msg_fields_names:
        field_type = msg_fields[key]
        if not _is_basic_field_type(field_type):
            msg_subfields = _ros_type_fields(field_type)
            for subfield_name, subfield_type in msg_subfields.items():
                msg_fields[key + '.' + subfield_name] = subfield_type
            del msg_fields[key]
    return msg_fields


def _check_topic_type(
        name: str,
        type_dict: dict,
        this_topic: str,
        cb_topic: str,
        expr: str):
    """Check if the field type is correct.

    It matches the expression type with the type declared for the given
    publisher or subscriber.

    :param name: The name of the field.
    :param type_dict: The type dictionary of the topic.
    :param expr: The ecmascript expression to check.
    :throws: ConversionStaticAnalysisError if the type is incorrect.
    """
    if name not in type_dict:
        raise ConversionStaticAnalysisError(
            f"Field {name} not found in the type dictionary {type_dict}")
    expected_ros_type = type_dict[this_topic][name]
    expected_python_type = ros_type_name_to_python_type(expected_ros_type)
    expression_value = interpret_ecma_script_expr(expr)
    expression_type = type(expression_value)
    if expression_type != expected_python_type:
        raise ConversionStaticAnalysisError(
            f"Field {name} has type {expression_type}, " +
            f"expected {expected_python_type}")


def convert_elem(elem: ET.Element,
                 parent_map: Dict[ET.Element, ET.Element],
                 type_per_topic: Dict[str, dict],
                 subscribed_topics: list,
                 published_topics: list,
                 timers: Dict[str, float],
                 timer_count: Dict[str, int]
                 ) -> bool:
    """Convert an element from the SCXML file.

    This takes ROS-specific elements and converts them into generic SCXML
    elements.

    :param elem: The element to convert.
    :param parent_map: The parent map of the element.
    :param type_per_topic: The types of the topics.
    :param subscribed_topics: The list of subscribed topics.
    :param published_topics: The list of published topics.
    :param timers: The list of timers.
    :return: True if the element should be deleted.
    """
    tag_wo_ns = remove_namespace(elem.tag)

    # Declaration of publisher and subscriber #################################
    if tag_wo_ns == 'ros_topic_publisher':
        imported_type = _ros_type_fields(elem.attrib['type'])
        type_per_topic[elem.attrib['topic']] = imported_type
        published_topics.append(elem.attrib['topic'])
        # TODO
        return True
    if tag_wo_ns == 'ros_topic_subscriber':
        imported_type = _ros_type_fields(elem.attrib['type'])
        type_per_topic[elem.attrib['topic']] = imported_type
        subscribed_topics.append(elem.attrib['topic'])
        # TODO
        return True

    # Publish #################################################################
    if tag_wo_ns == 'ros_topic_publish':
        topic = elem.attrib['topic']
        assert topic in type_per_topic
        assert topic in published_topics
        elem.tag = 'send'
        event_name = f"ros_topic.{topic}"
        elem.attrib.pop('topic')
        elem.attrib['event'] = event_name
        return False
    if tag_wo_ns == 'field':
        topic = parent_map[elem].attrib['event'].replace('ros_topic.', '')
        try:
            cb_topic = parent_map[parent_map[elem]].attrib['topic']
        except KeyError:
            cb_topic = None
        assert topic in type_per_topic
        assert topic in published_topics
        # TODO: IMPLEMENT:
        # _check_topic_type(
        #     elem.attrib['name'],
        #     type_per_topic,
        #     topic,
        #     cb_topic,
        #     elem.attrib['expr'])
        elem.tag = 'param'
        expr_attr = elem.attrib['expr']
        elem.attrib['expr'] = expr_attr.replace('_msg', '_event')
        return False

    # Callback ################################################################
    if tag_wo_ns == 'ros_topic_callback':
        topic = elem.attrib['topic']
        assert elem.attrib['topic'] in type_per_topic
        assert elem.attrib['topic'] in subscribed_topics
        elem.tag = 'transition'
        event_name = f"ros_topic.{elem.attrib['topic']}"
        elem.attrib.pop('topic')
        elem.attrib['event'] = event_name
        # check children for assignments that may need to change _msg to _event
        for child in elem:
            if remove_namespace(child.tag) == 'assign':
                if 'expr' not in child.attrib:
                    continue
                expr_attr = child.attrib['expr']
                child.attrib['expr'] = expr_attr.replace('_msg', '_event')
            # TODO: are there other tags that need to be checked?
        return False

    # Timer ###################################################################
    if tag_wo_ns == 'ros_time_rate':
        name = elem.attrib['name']
        assert name not in timers, f"Timer {name} already exists."
        timers[name] = float(elem.attrib['rate_hz'])
        assert name not in timer_count, f"Timer {name} already exists."
        timer_count[name] = 0
        return True
    if tag_wo_ns == 'ros_rate_callback':
        elem.tag = 'transition'
        assert elem.attrib['name'] in timers
        assert elem.attrib['name'] in timer_count
        timer_count[elem.attrib['name']] += 1
        event_name = f"{ROS_TIMER_RATE_EVENT_PREFIX}{elem.attrib['name']}"
        elem.attrib.pop('name')
        elem.attrib['event'] = event_name
        return False

    return False


<<<<<<< HEAD
def scxml_converter(input_xml: str) -> Tuple[str, List[Tuple[str, float]]]:
    """Convert one SCXML file that contains ROS-specific tags.
=======
def ros_to_scxml_converter(input_xml: str) -> Tuple[str, List[Tuple[str, float]]]:
    """Convert one ScXML file that contains ROS-specific tags.
>>>>>>> 79020ec9

    :param input_file: The input SCXML file.
    :return: The converted SCXML and the timers as a list of tuples.
             Each tuple contains the timer name and the rate in Hz.
    """
    ET.register_namespace('', 'http://www.w3.org/2005/07/scxml')
    try:
        tree = ET.fromstring(input_xml)
    except ET.ParseError as e:
        print(">>>>")
        print(input_xml)
        print(">>>>")
        raise ValueError(f"Error parsing XML: {e}")
    type_per_topic = {}
    subscribed_topics = []
    published_topics = []
    timers = {}
    timer_count = {}
    parent_map = {child: parent
                  for parent in tree.iter() for child in parent}
    for elem in list(tree.iter()):
        delete = convert_elem(
            elem,
            parent_map,
            type_per_topic,
            subscribed_topics,
            published_topics,
            timers,
            timer_count,
        )
        if delete:
            tree.remove(elem)
    return ET.tostring(tree, encoding='unicode'), timers.items()<|MERGE_RESOLUTION|>--- conflicted
+++ resolved
@@ -209,13 +209,8 @@
     return False
 
 
-<<<<<<< HEAD
-def scxml_converter(input_xml: str) -> Tuple[str, List[Tuple[str, float]]]:
-    """Convert one SCXML file that contains ROS-specific tags.
-=======
 def ros_to_scxml_converter(input_xml: str) -> Tuple[str, List[Tuple[str, float]]]:
     """Convert one ScXML file that contains ROS-specific tags.
->>>>>>> 79020ec9
 
     :param input_file: The input SCXML file.
     :return: The converted SCXML and the timers as a list of tuples.
