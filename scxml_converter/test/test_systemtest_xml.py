--- conflicted
+++ resolved
@@ -16,12 +16,8 @@
 import os
 from test_utils import canonicalize_xml
 
-<<<<<<< HEAD
 from scxml_converter.bt_converter import bt_converter
-from scxml_converter.scxml_converter import scxml_converter
-=======
 from scxml_converter.scxml_converter import ros_to_scxml_converter
->>>>>>> 79020ec9
 
 def get_output_folder():
     return os.path.join(os.path.dirname(__file__), 'output')
@@ -35,37 +31,21 @@
         os.makedirs(output_folder)
 
 
-<<<<<<< HEAD
-def test_ros_to_scxml():
+def test_ros_scxml_to_plain_scxml():
+    """Test the conversion of SCXML with ROS-specific macros to plain SCXML."""
     clear_output_folder()
     scxml_files = [file for file in os.listdir(
         os.path.join(os.path.dirname(__file__), '_test_data', 'input_files')
     ) if file.endswith('.scxml')]
     for fname in scxml_files:
-        input_file = os.path.join(
-            os.path.dirname(__file__), '_test_data', 'input_files', fname)
-        expected_output_path = os.path.join(
-            os.path.dirname(__file__), '_test_data', 'expected_output_ros_to_scxml', fname)
+        input_file = os.path.join(os.path.dirname(__file__),
+                                  '_test_data', 'input_files', fname)
+        output_file = os.path.join(os.path.dirname(__file__),
+                                   '_test_data', 'expected_output_ros_to_scxml', fname)
         with open(input_file, 'r', encoding='utf-8') as f_i:
             input_data = f_i.read()
-        scxml, timers = scxml_converter(input_data)
-        with open(os.path.join(get_output_folder(), fname), 'w', encoding='utf-8') as f_o:
-            f_o.write(scxml)
-        with open(expected_output_path, 'r', encoding='utf-8') as f_o:
-=======
-def test_ros_scxml_to_plain_scxml():
-    """Test the conversion of SCXML with ROS-specific macros to plain SCXML."""
-    for fname in ['battery_manager.scxml', 'battery_drainer.scxml']:
-        input_file = os.path.join(os.path.dirname(__file__),
-                                  '_test_data', 'battery_drainer_charge', fname)
-        output_file = os.path.join(os.path.dirname(__file__),
-                                   '_test_data', 'expected_output', fname)
-        with open(input_file, 'r', encoding='utf-8') as f_i:
-            input_data = f_i.read()
-        sms = ros_to_scxml_converter(input_data)
-        out = sms[0]
+        scxml, _ = ros_to_scxml_converter(input_data)
         with open(output_file, 'r', encoding='utf-8') as f_o:
->>>>>>> 79020ec9
             expected_output = f_o.read()
         assert canonicalize_xml(scxml) == canonicalize_xml(expected_output)
     clear_output_folder()
@@ -97,9 +77,4 @@
     clear_output_folder()
 
 if __name__ == '__main__':
-<<<<<<< HEAD
-    test_ros_to_scxml()
-    test_bt_to_scxml()
-=======
-    test_ros_scxml_to_plain_scxml()
->>>>>>> 79020ec9
+    test_ros_scxml_to_plain_scxml()