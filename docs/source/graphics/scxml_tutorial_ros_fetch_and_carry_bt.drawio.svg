<<<<<<< HEAD
<svg host="65bd71144e" xmlns="http://www.w3.org/2000/svg" xmlns:xlink="http://www.w3.org/1999/xlink" version="1.1" width="891px" height="601px" viewBox="-0.5 -0.5 891 601" content="&lt;mxfile&gt;&lt;diagram id=&quot;L8sj1IRMkiojp0_DbZir&quot; name=&quot;Page-1&quot;&gt;7V1dc9o4FP01mdl9KGNb/nxM0rTbmTabSdrZ7VNHMQp4YywqTEj661cCC2RJgGxsDBQ600Hyl3zvuedK99jkAlyPXj8SOB5+wX2UXjhW//UCvL9wHNeJ6P+s423RAVxn0TEgSX/RZa86HpJfqOi0it5p0keT0o45xmmejMudMc4yFOelPkgInpV3e8Jp+apjOEBKx0MMU7X3n6SfDxe9oWet+v9CyWDIr2xbxZYR5DsXHZMh7OOZ0AVuLsA1wThffBu9XqOU2Y7bZXHchzVblwMjKMtNDijs/gLTaXFvV2gIXxJMaO9XglAxzPyN3/tkloxSmNHW1SSHJC+8Q68DroaYJL9wlsOU9ti0Ix4maf8zfMNTNpqnFM9444o1/iYJHSfME5zRzRkmzDpXBE2SX/BxfkF21iTLEbmH2TMb+8MYxkk2oJs8ti1mV0syRL6+jdn+ORsyPTntLgZmU5teqWYpLPWCSI5eha7CTB8RHqGcvNFdiq3cYwVk3aI5W/nfA0XfUPC9ExadsMDcYHnmlVvol8Izei8BxUv3DCGya2bDJEfMQKw9o5HHXJKPuDNUIziVjWB726ywxLpoBbcBI7iKER7QzynKYhqD9OKOnzJYPVLg+gP27Qsa4eIK3RrJBnu0kqdYSbGAcLcET7M+6vNonZKXeYNF1gRPSYzuEEnoGBBZxR3bSAN/gPI1G0Va8GkbZX2hleGbPiXTYjjssizs8QBncKsPFmMqxcRiJCWEoH6JvVU/EZRSznkpk7nO6PNDLwmBb8IOY0wJaSKc+Y51CO73y+6PnDIDb9ndtkPJ34sBrLy/vBMjQEQnAAiKA/L2Lztbz+PN78XJ5433r6XWG2+9JrlwGG1952ek31cHsQY/xgh8rgo+224FfQpeIuD0JMSEvkQchTcWB66wVBnJwO458rU2ozkoZ0nHahbM3MgCmu/S6SDJVPr/I6PTmAHM0Z9dpADJDM4eM4CtzunW2micxM9d2Mf2ujQQUO4YCQyU4fnkVrjhOjRSl7KaSo86hnIOIz96oBfIrOJuzpFWu7QCwlNIkntMdiA6DCgFvpqgNkMJgApQUo+WgOvJmbfwv5x562BSnbgdZqoLO6Ryfo5z4BoGrtvOLLVy4EahmgM2zyxdf6fAlTOIXJZpLnDdCnPUcUojs4uode0Oo1ZTz7otGIz2XsbzeqBsE6HuqN5/5WqeJ7GWppAFWivnuQbTjS0z0tXs0nKXHfP5ZQ+421bFrLUkswt5qRyFjkBD/HzrJ7q0IZ9MA1A+5xbpydPwk98KPyl8YEt84IdGdKCeJ9p8njUr8Tq0oqvsLQiFVbtL6PF/TjHf8G4yT0aXdIdw/Dp3Dt/MaWhJTLwjyZI8Yfnpkm+io3tUdl/y2P2329tPtx/VDcLhi0HybhntaZqMJwzk1amPk4n54nNr6EeayG8k8A2KcZsD3zCyfE1kBU1HlvFd+/tD7gwm+Q+CJtM010J3hei16D0srEadgdWz6yalUkJaNtZkI0NEBxpEe50hOtgfohdg/gFfYJLORVFTWCdPzF6jMQ8H3T4P366vbx4e1A0onSDtER8uP33+dn9zmMEiC2+hWbRETUSLo0AixfEPupkp47Rp9WEOFfvQO8vna0iCn9E1TjFZhRZMkwHTxVP0NAdQkqbSHoL9mJWSGKaXxUGjpN9P19l9tQ7eHIFVTF/mKeAplvc1lgdNWN5A8jSs75bmvXwxbrwAN03EjdPWuilu2ANBtPyEYclDkdVzLOHjlc9vOgF2LNDzI/U8ZldpbnrsBQ04vV5Jf1uGEx5GCXdbHLWDnOqyYJllA0vy3W7FeE990IMy27M2G717p/YN4ZpkJ+RCzslPkOW5UyVlSYy1Pd+IlPkjA7uQsh/VDEdb5OCN4SiFlX72KYTqbvNPHZHvqVYh1y49u+cD4Z/jG5Fq5TCXSmSg2TDn4NSFucXiukZQxiibF6HaC0tjLq8voGiWeG5LUyfbUgsSZ/rkjvGlNGc2pW2CPYFbkT3V2+WLd4HDWtL/VeKQn34xfDypzlxBVRKaWojDeH74NI7RZGIaEDmZInXHxangIyZVI8tskX2YAVdZkwmkWpcdRErEBW47EeepNcolEVpHznyVHeFHbtkRXEnex2pe1cbu2LTARBcsvY8AmrGFY/Ws0gI2KE+KfDVbAwf07FA4xtdgdlOFthjMPYpzmA1YyW+H0SwrM5s8RaGOSAZzdMWwNNmVlXeWOY5O3+SwFfMtd4a4ZvD3lIOPT9/01fVAU6lclTMPQ7pcct0RSJe++lRLxZg2DBpHEzSNv9hhfNdOa6AUlcpuVckaMOxOlfQrP7zdkCqpBavmCTvOYx2AVS2cNgVWRYQ8RcGxRhx0KDj6quyFH/+jU8Yj1RzrWL8zzdHXPdJSjZYa0RyNM2jjpHTWHKlVj1hzNF6wtIOcA9McA3Wed9Yca5FyUK5ILF/020PVnBfoj1Fz5IZuvTYf6mtThbtCM67UvMQe9RjdW57tARCGjvyaVC+wvcAJA8/xXNeShr2G96sLlhvvrZgeNEYZ6hTgFPTL6hG/xeyuOitrT85Ui8dnZl5TO7IDsD9m3uCXY1dX6qxb3F4kfspqS2Qb+aWJgAnae475LJ/uHVcUWJtwZbuqiteWnMqV29I7kOz2u5LxgPQsXCu6nal1Qp3UUW3memz6GAeEuNwM+U/3CcvNsEhKZ31MAY1OgDltfWzJIkegj4VqBaFiTBsGjeZ3z8LOXoQK23v+6nD0sRow7E4fC6s+OtiUPqYFq+YlBs5jHYC1vTeofwt9rEYcdKiPhS3UZ/a/Cqhj885UsVC3nKxGRo2oYsZ5c08/2fh7qWL87o5RFTNephzIzyi1q4qF6ir+rIrVIuVAepeE/wLQHmqvPJceoyrGDX1WxVZXOWxVLFKrFKegilWP+MNRxSJdZeJc5D/STLL89WKeSkCgIKmtqr5tqRP8c45fq6+avTTViGNsVVE4GYF197JDpFYdGloC0+bqb/Us0uXqDx6Bm/8B&lt;/diagram&gt;&lt;/mxfile&gt;">
=======
<svg host="65bd71144e" xmlns="http://www.w3.org/2000/svg" style="background: transparent; background-color: transparent;" xmlns:xlink="http://www.w3.org/1999/xlink" version="1.1" width="891px" height="601px" viewBox="-0.5 -0.5 891 601" content="&lt;mxfile&gt;&lt;diagram id=&quot;L8sj1IRMkiojp0_DbZir&quot; name=&quot;Page-1&quot;&gt;7V1dc6M4Fv01eWwXID4fk0y6d6pmsl3JdO3OU5eCFVvbGDwYx0n/+pUAGSEJW2Awttvuqi5LgICrc8+9ugecG3C/eP+SwuX8z2SKohvLmL7fgN9uLMsNfPI/7fgoOpzAKDpmKZ4WXWbV8Yx/orKT7bbGU7Sq7ZglSZThZb0zTOIYhVmtD6Zpsqnv9ppE9bMu4QxJHc8hjOTe/+BpNi96fceo+v+F8GzOzmwa5ZYFZDuXHas5nCYbrgs83ID7NEmy4tvi/R5F1HbMLsVxnxu2bi8sRXGmc4BVHPAGo3V5b3doDt9wkpLev1KEysvMPti9rzZ4EcGYtO5WGUyzcnbIecDdPEnxzyTOYER6TNIRznE0/QN+JGt6Na9RsmGNO9r4d4rJdcIMJzHZHCcptc5dilb4J3zJT0hHxXGG0icY/6DX/ryEIY5nZJNDt4X0bDhG6V8fS7p/Ri+ZDE66ywsziU3vZLOUlnpDaYbeua7STF9QskBZ+kF2KbeyGSsha5fNTTX/Dij75tzcW37ZCUvMzbYjV9NCvpQzo54lIM3SE0WIODWbOc4QNRBtb4jn0SnJFmwyZCNYrY1gOvussMU6bwW7ByPYkhGe0T9rFIfEB8nJLTeisHohwHVn9NufaJGUZxjXSCY4opUcyUqSBbi7TZN1PEVT5q3r9C1vUM9aJes0RF9Risk1oLTyO7qROP4MZQ0beVpwSRvFU64VJw9TQqbl5dDTUrdPZkkM985BcU01nyiupIYQNK2xtzxPKYoI57zVyVxl9PzQ2zSFH9wOy4QQ0oob+Svt4KbfrU9/YNUZeM/upukL811cQDX72zvRAkRwAYAgOEg//ktHmzis+Xc5eN747b3W+mCtd5xxh5HW32xE8r06iDbYMVrgs2XwmeYg6JPwYpqmNalDpgpObJhyOoojKzC1hjIwJ5YAT383nL16mLSMftHMrMzB+ZGkKzOYodswzyOkOMB6aE5Akz1YTqL7z5pmWXf3ZF4xovnOI9pU3ezwKcxgDo1yGHKFxUhs9OPHF8HE1hHDiyknjF9x+OOXsb3pjGl8IN0x4qgzTvKsnLvhLvzXlWv7iusqarVOI7A7YOKJbGjvDu7GsHQI/EuI7keM0iA4DSh5rhxYd0MJgBZQko52HDEpFfionH8xY+iCSTnjPE6INk8nTGxX/WOECTbGlRQ0ScEeJnVvTQqBL8eX3dm27R5CCraAUldEX3+kYMt5+9eIOGCdEab4TaQEShKfxU7SVdv16P5tmyP6t6IcyAiW9DKLCjbhyrby/bcuhjoCchR1QDBYNdTWSHr25MVVjmvY2448y50Ae19Rgba2tHcjVhoC3+IIi43XnG6ThjiYAqAs8+eJzFEwmTsIk8lFCCGvdX0t4pDHCXaP01DH6EJAqsJoLeuo0MPyC7rh0yoPW7dkB3/5XnCQkH5sqYp14BhnmEayW46wXlTMVvQ8fXt8/P3xS3NetC+hIbeKlysK8vbUx8hEfwm81/UDhef34vgatczdjq/pWa7Cs7y+PUv7rt3jIXcDcfY9Rat1lCmhWyG6Eb2nhdVgNLA6ZtegVAtI20ZDNNJEtKdAtDMaor3jIboA83f4BnGUa8q6sMav1F6LJXMH1T7P3+7vH56f5Q0oWiHlEZ9vf//j29PDaTqLqFv6et4S9OEtlgSJKAm/k830wQLSNPJFvmgfcmdZvtpMkx/oPomStHItGOEZfawgQq85gHAUCXtw9qNWwiGMbsuDFng6jZrsXq2Yd3tgG9PXeQo4kuVdheVBH5bXUIw1q8y1vJct27WX6rqBuHfaakpx/Qnwgu3H92szFBgTy+A+Tn183QTYMsDEDeRx9M7SX3rseD1MejdhYV+E457l8Q9bHA2DnPaiap1lPUOYu8MkAUd+ToYw2w9lNPr0Se6bw4Zgx8VCxsmvkMa5SyVlQco2HVeLlNkTF4eQsht0dEeT5+Cd7ii4lTr75Fz1sPxTReRHqlUAoVbhmBMXcP8sV4tUW7u5UCID/bo5A6fKzQ3q1x2cMkRxXoQazi21uby71KJY4tkDpU6mIRckrvTJJsYVwpxeStsHezrNFZMX5eIywjH6xK6COlBe33R2rjB1V6qmWS5VjTZnyWHUtEhsrinmqsiJ32BrebfZc/bZZ5dIdCluJi4dy8cIeD/zXNnPbPdwPwN2yyxFvl9WJONyhYGe9pEDtPgcnSuEhB5XV7Ji11fBC4b54eswRKuVbuDJ0jWSdyyGgi9J2jaC6RWzTtPjWmufnlBTNr1A9jh7oMgmS5/08csbHdm39rYO6McWljExavUJr57zunIyBiwwMX3uGAU57SzAlxfzhMIMxjNa0T3garbsuSs3JLEYpTHM0B3F0upQMjhYxTo7+ZrBlqd5Nhn8ktA9EvWfn3ztysu9viKIrFafhjK95bozUKZd+fGmg1MjpdNYCqfp/bUn7bu2BgMlL0SPKzp3gOF4orPb+g2BnkRnJVgVj1oyHhsBrHJdvC+wShrzJerJHfxgRD3ZlVXN5OV/JGU8U0m5i/VHk5RdVf2tHS31IilrR9DeSekqKROrnrGkrL1gGQY5JyYpe3Ked5WUO5GyV69IbN8mPYIowvSXc5SUmaEHLwn76toUK63rcaXiJx6CCaV7wzEdAHxfePPPcSee6XiW7zmWY9uGcNkNvN9ej955b2V60BtlyCnAJcjT7T1+j9ltOSsbTq2Wi8dXZm6oHZkeOB4z75gX49ebCNOeBPzHrqevpta89OEw3nCPqV9Vu6PjigBrF65MW6GbD6TiMcFQfBn2ZiwZDwiPOg6i2+lax1dJHe0y13PTxxgg+OWmz37Ykltu+mVQuupjEmhUAsxl62NbFjkDfcyXKwgtfVrTaRS/CuiP9p6bP9xjP6ejj3WA4Xj6GHs47uj6mBKsindUGI+NANbhXpD/JfSxDn4woj7mD1CfOf4qoIvNR1PFfNVysh0Z9aKKacfNY/2g6S+lirG7O0dVTHuZciK/pzWsKubLq/irKtaJlD3hVSH2A09HqL2yWHqOqhgz9FUVq85y2qpYIFcpLkEVa+/xp6OKBarKxLXIf6aRZPsT2SyUAE9C0lBVfdOQE/xrjG/UV2W5ZagYv13zXaLAenjZIZCrDj0tgUmz+ktWRbis/hwYePg/&lt;/diagram&gt;&lt;/mxfile&gt;">
>>>>>>> c4c12097
    <defs/>
    <g>
        <g>
            <path d="M 0 20 L 0 0 L 530 0 L 530 20" fill="#ffffff" stroke="#000000" stroke-miterlimit="10" pointer-events="all" style="fill: light-dark(#ffffff, var(--ge-dark-color, #121212)); stroke: light-dark(rgb(0, 0, 0), rgb(255, 255, 255));"/>
            <path d="M 0 20 L 0 280 L 530 280 L 530 20" fill="none" stroke="#000000" stroke-miterlimit="10" pointer-events="none" style="stroke: light-dark(rgb(0, 0, 0), rgb(255, 255, 255));"/>
            <path d="M 0 20 L 530 20" fill="none" stroke="#000000" stroke-miterlimit="10" pointer-events="none" style="stroke: light-dark(rgb(0, 0, 0), rgb(255, 255, 255));"/>
        </g>
        <g>
            <g fill="#000000" font-family="&quot;Helvetica&quot;" font-weight="bold" text-anchor="middle" font-size="12px" style="fill: light-dark(rgb(0, 0, 0), rgb(255, 255, 255));">
                <text x="264.5" y="14.5">
                    Behavior Tree
                </text>
            </g>
        </g>
        <g>
            <rect x="215" y="40" width="100" height="40" fill="#ffffff" stroke="#000000" pointer-events="all" style="fill: light-dark(#ffffff, var(--ge-dark-color, #121212)); stroke: light-dark(rgb(0, 0, 0), rgb(255, 255, 255));"/>
        </g>
        <g>
            <g transform="translate(-0.5 -0.5)">
                <switch>
                    <foreignObject style="overflow: visible; text-align: left;" pointer-events="none" width="100%" height="100%" requiredFeatures="http://www.w3.org/TR/SVG11/feature#Extensibility">
                        <div xmlns="http://www.w3.org/1999/xhtml" style="display: flex; align-items: unsafe center; justify-content: unsafe center; width: 98px; height: 1px; padding-top: 60px; margin-left: 216px;">
                            <div style="box-sizing: border-box; font-size: 0; text-align: center; color: #000000; ">
                                <div style="display: inline-block; font-size: 12px; font-family: &quot;Helvetica&quot;; color: light-dark(#000000, #ffffff); line-height: 1.2; pointer-events: all; white-space: normal; word-wrap: normal; ">
                                    Root
                                </div>
                            </div>
                        </div>
                    </foreignObject>
                    <text x="265" y="64" fill="light-dark(#000000, #ffffff)" font-family="&quot;Helvetica&quot;" font-size="12px" text-anchor="middle">
                        Root
                    </text>
                </switch>
            </g>
        </g>
        <g>
            <rect x="215" y="130" width="100" height="40" fill="#ffffff" stroke="#000000" pointer-events="all" style="fill: light-dark(#ffffff, var(--ge-dark-color, #121212)); stroke: light-dark(rgb(0, 0, 0), rgb(255, 255, 255));"/>
        </g>
        <g>
            <g transform="translate(-0.5 -0.5)">
                <switch>
                    <foreignObject style="overflow: visible; text-align: left;" pointer-events="none" width="100%" height="100%" requiredFeatures="http://www.w3.org/TR/SVG11/feature#Extensibility">
                        <div xmlns="http://www.w3.org/1999/xhtml" style="display: flex; align-items: unsafe center; justify-content: unsafe center; width: 98px; height: 1px; padding-top: 150px; margin-left: 216px;">
                            <div style="box-sizing: border-box; font-size: 0; text-align: center; color: #000000; ">
                                <div style="display: inline-block; font-size: 12px; font-family: &quot;Helvetica&quot;; color: light-dark(#000000, #ffffff); line-height: 1.2; pointer-events: all; white-space: normal; word-wrap: normal; ">
                                    SequenceWith
                                    <br/>
                                    Memory
                                </div>
                            </div>
                        </div>
                    </foreignObject>
                    <text x="265" y="154" fill="light-dark(#000000, #ffffff)" font-family="&quot;Helvetica&quot;" font-size="12px" text-anchor="middle">
                        SequenceWith...
                    </text>
                </switch>
            </g>
        </g>
        <g>
            <path d="M 265 80 L 265 86 Q 265 92 265 102 L 265 110 Q 265 118 265 120.82 L 265 123.63" fill="none" stroke="#000000" stroke-miterlimit="10" pointer-events="stroke" style="stroke: light-dark(rgb(0, 0, 0), rgb(255, 255, 255));"/>
            <path d="M 265 128.88 L 261.5 121.88 L 265 123.63 L 268.5 121.88 Z" fill="#000000" stroke="#000000" stroke-miterlimit="10" pointer-events="all" style="fill: light-dark(rgb(0, 0, 0), rgb(255, 255, 255)); stroke: light-dark(rgb(0, 0, 0), rgb(255, 255, 255));"/>
        </g>
        <g>
            <path d="M 265 170 L 240.67 178.65 Q 231.25 182 221.38 183.59 L 79.87 206.41 Q 70 208 70 210.82 L 70 213.63" fill="none" stroke="#000000" stroke-miterlimit="10" pointer-events="stroke" style="stroke: light-dark(rgb(0, 0, 0), rgb(255, 255, 255));"/>
            <path d="M 70 218.88 L 66.5 211.88 L 70 213.63 L 73.5 211.88 Z" fill="#000000" stroke="#000000" stroke-miterlimit="10" pointer-events="all" style="fill: light-dark(rgb(0, 0, 0), rgb(255, 255, 255)); stroke: light-dark(rgb(0, 0, 0), rgb(255, 255, 255));"/>
        </g>
        <g>
            <rect x="20" y="220" width="100" height="40" fill="#ffffff" stroke="#000000" pointer-events="all" style="fill: light-dark(#ffffff, var(--ge-dark-color, #121212)); stroke: light-dark(rgb(0, 0, 0), rgb(255, 255, 255));"/>
        </g>
        <g>
            <g transform="translate(-0.5 -0.5)">
                <switch>
                    <foreignObject style="overflow: visible; text-align: left;" pointer-events="none" width="100%" height="100%" requiredFeatures="http://www.w3.org/TR/SVG11/feature#Extensibility">
                        <div xmlns="http://www.w3.org/1999/xhtml" style="display: flex; align-items: unsafe center; justify-content: unsafe center; width: 98px; height: 1px; padding-top: 240px; margin-left: 21px;">
                            <div style="box-sizing: border-box; font-size: 0; text-align: center; color: #000000; ">
                                <div style="display: inline-block; font-size: 12px; font-family: &quot;Helvetica&quot;; color: light-dark(#000000, #ffffff); line-height: 1.2; pointer-events: all; white-space: normal; word-wrap: normal; ">
                                    NavigateAction
                                    <br/>
<<<<<<< HEAD
                                </font>
                            </div>
                        </div>
                    </div>
                </foreignObject>
                <text x="615" y="84" fill="rgb(0, 0, 0)" font-family="Helvetica" font-size="12px" text-anchor="middle">
                    initial:...
                </text>
            </switch>
        </g>
        <path d="M 776.29 116.38 L 743.61 179.38" fill="none" stroke="rgb(0, 0, 0)" stroke-miterlimit="10" pointer-events="none"/>
        <path d="M 741.19 184.04 L 741.31 176.21 L 743.61 179.38 L 747.52 179.44 Z" fill="rgb(0, 0, 0)" stroke="rgb(0, 0, 0)" stroke-miterlimit="10" pointer-events="none"/>
        <ellipse cx="795" cy="80" rx="45" ry="40" fill="rgb(255, 255, 255)" stroke="rgb(0, 0, 0)" pointer-events="none"/>
        <g transform="translate(-0.5 -0.5)">
            <switch>
                <foreignObject pointer-events="none" width="100%" height="100%" requiredFeatures="http://www.w3.org/TR/SVG11/feature#Extensibility" style="overflow: visible; text-align: left;">
                    <div xmlns="http://www.w3.org/1999/xhtml" style="display: flex; align-items: unsafe center; justify-content: unsafe center; width: 88px; height: 1px; padding-top: 80px; margin-left: 751px;">
                        <div data-drawio-colors="color: rgb(0, 0, 0); " style="box-sizing: border-box; font-size: 0px; text-align: center;">
                            <div style="display: inline-block; font-size: 12px; font-family: Helvetica; color: rgb(0, 0, 0); line-height: 1.2; pointer-events: none; white-space: normal; overflow-wrap: normal;">
                                <font style="font-size: 8px;">
                                    <b>
                                        wait_result
                                    </b>
                                    :
                                    <br/>
                                    RUNNING
                                </font>
                            </div>
                        </div>
                    </div>
                </foreignObject>
                <text x="795" y="84" fill="rgb(0, 0, 0)" font-family="Helvetica" font-size="12px" text-anchor="middle">
                    wait_result:...
                </text>
            </switch>
        </g>
        <path d="M 696.03 186.91 L 650.2 113.68" fill="none" stroke="rgb(0, 0, 0)" stroke-miterlimit="10" pointer-events="none"/>
        <path d="M 647.41 109.23 L 654.09 113.31 L 650.2 113.68 L 648.16 117.02 Z" fill="rgb(0, 0, 0)" stroke="rgb(0, 0, 0)" stroke-miterlimit="10" pointer-events="none"/>
        <ellipse cx="720" cy="225" rx="45" ry="45" fill="rgb(255, 255, 255)" stroke="rgb(0, 0, 0)" pointer-events="none"/>
        <g transform="translate(-0.5 -0.5)">
            <switch>
                <foreignObject pointer-events="none" width="100%" height="100%" requiredFeatures="http://www.w3.org/TR/SVG11/feature#Extensibility" style="overflow: visible; text-align: left;">
                    <div xmlns="http://www.w3.org/1999/xhtml" style="display: flex; align-items: unsafe center; justify-content: unsafe center; width: 88px; height: 1px; padding-top: 225px; margin-left: 676px;">
                        <div data-drawio-colors="color: rgb(0, 0, 0); " style="box-sizing: border-box; font-size: 0px; text-align: center;">
                            <div style="display: inline-block; font-size: 12px; font-family: Helvetica; color: rgb(0, 0, 0); line-height: 1.2; pointer-events: none; white-space: normal; overflow-wrap: normal;">
                                <font style="font-size: 8px;">
                                    <b>
                                        result_available
                                    </b>
                                    :
=======
                                    <font face="Courier New">
                                        data=0
                                    </font>
                                </div>
                            </div>
                        </div>
                    </foreignObject>
                    <text x="70" y="244" fill="light-dark(#000000, #ffffff)" font-family="&quot;Helvetica&quot;" font-size="12px" text-anchor="middle">
                        NavigateAction...
                    </text>
                </switch>
            </g>
        </g>
        <g>
            <rect x="150" y="220" width="100" height="40" fill="#ffffff" stroke="#000000" pointer-events="all" style="fill: light-dark(#ffffff, var(--ge-dark-color, #121212)); stroke: light-dark(rgb(0, 0, 0), rgb(255, 255, 255));"/>
        </g>
        <g>
            <g transform="translate(-0.5 -0.5)">
                <switch>
                    <foreignObject style="overflow: visible; text-align: left;" pointer-events="none" width="100%" height="100%" requiredFeatures="http://www.w3.org/TR/SVG11/feature#Extensibility">
                        <div xmlns="http://www.w3.org/1999/xhtml" style="display: flex; align-items: unsafe center; justify-content: unsafe center; width: 98px; height: 1px; padding-top: 240px; margin-left: 151px;">
                            <div style="box-sizing: border-box; font-size: 0; text-align: center; color: #000000; ">
                                <div style="display: inline-block; font-size: 12px; font-family: &quot;Helvetica&quot;; color: light-dark(#000000, #ffffff); line-height: 1.2; pointer-events: all; white-space: normal; word-wrap: normal; ">
                                    PickAction
                                    <br/>
                                    <font face="Courier New">
                                        data=0
                                    </font>
                                </div>
                            </div>
                        </div>
                    </foreignObject>
                    <text x="200" y="244" fill="light-dark(#000000, #ffffff)" font-family="&quot;Helvetica&quot;" font-size="12px" text-anchor="middle">
                        PickAction...
                    </text>
                </switch>
            </g>
        </g>
        <g>
            <path d="M 265 170 L 259.38 177 Q 253.75 184 244.62 188.08 L 209.13 203.92 Q 200 208 200 210.82 L 200 213.63" fill="none" stroke="#000000" stroke-miterlimit="10" pointer-events="stroke" style="stroke: light-dark(rgb(0, 0, 0), rgb(255, 255, 255));"/>
            <path d="M 200 218.88 L 196.5 211.88 L 200 213.63 L 203.5 211.88 Z" fill="#000000" stroke="#000000" stroke-miterlimit="10" pointer-events="all" style="fill: light-dark(rgb(0, 0, 0), rgb(255, 255, 255)); stroke: light-dark(rgb(0, 0, 0), rgb(255, 255, 255));"/>
        </g>
        <g>
            <path d="M 265 170 L 270.63 177 Q 276.25 184 285.38 188.08 L 320.87 203.92 Q 330 208 330 210.82 L 330 213.63" fill="none" stroke="#000000" stroke-miterlimit="10" pointer-events="stroke" style="stroke: light-dark(rgb(0, 0, 0), rgb(255, 255, 255));"/>
            <path d="M 330 218.88 L 326.5 211.88 L 330 213.63 L 333.5 211.88 Z" fill="#000000" stroke="#000000" stroke-miterlimit="10" pointer-events="all" style="fill: light-dark(rgb(0, 0, 0), rgb(255, 255, 255)); stroke: light-dark(rgb(0, 0, 0), rgb(255, 255, 255));"/>
        </g>
        <g>
            <rect x="280" y="220" width="100" height="40" fill="#ffffff" stroke="#000000" pointer-events="all" style="fill: light-dark(#ffffff, var(--ge-dark-color, #121212)); stroke: light-dark(rgb(0, 0, 0), rgb(255, 255, 255));"/>
        </g>
        <g>
            <g transform="translate(-0.5 -0.5)">
                <switch>
                    <foreignObject style="overflow: visible; text-align: left;" pointer-events="none" width="100%" height="100%" requiredFeatures="http://www.w3.org/TR/SVG11/feature#Extensibility">
                        <div xmlns="http://www.w3.org/1999/xhtml" style="display: flex; align-items: unsafe center; justify-content: unsafe center; width: 98px; height: 1px; padding-top: 240px; margin-left: 281px;">
                            <div style="box-sizing: border-box; font-size: 0; text-align: center; color: #000000; ">
                                <div style="display: inline-block; font-size: 12px; font-family: &quot;Helvetica&quot;; color: light-dark(#000000, #ffffff); line-height: 1.2; pointer-events: all; white-space: normal; word-wrap: normal; ">
                                    NavigateAction
>>>>>>> c4c12097
                                    <br/>
                                    <font face="Courier New">
                                        data=1
                                    </font>
                                </div>
                            </div>
                        </div>
                    </foreignObject>
                    <text x="330" y="244" fill="light-dark(#000000, #ffffff)" font-family="&quot;Helvetica&quot;" font-size="12px" text-anchor="middle">
                        NavigateAction...
                    </text>
                </switch>
            </g>
        </g>
        <g>
            <path d="M 265 170 L 289.33 178.65 Q 298.75 182 308.62 183.59 L 450.13 206.41 Q 460 208 460 210.82 L 460 213.63" fill="none" stroke="#000000" stroke-miterlimit="10" pointer-events="stroke" style="stroke: light-dark(rgb(0, 0, 0), rgb(255, 255, 255));"/>
            <path d="M 460 218.88 L 456.5 211.88 L 460 213.63 L 463.5 211.88 Z" fill="#000000" stroke="#000000" stroke-miterlimit="10" pointer-events="all" style="fill: light-dark(rgb(0, 0, 0), rgb(255, 255, 255)); stroke: light-dark(rgb(0, 0, 0), rgb(255, 255, 255));"/>
        </g>
        <g>
            <rect x="410" y="220" width="100" height="40" fill="#ffffff" stroke="#000000" pointer-events="all" style="fill: light-dark(#ffffff, var(--ge-dark-color, #121212)); stroke: light-dark(rgb(0, 0, 0), rgb(255, 255, 255));"/>
        </g>
        <g>
            <g transform="translate(-0.5 -0.5)">
                <switch>
                    <foreignObject style="overflow: visible; text-align: left;" pointer-events="none" width="100%" height="100%" requiredFeatures="http://www.w3.org/TR/SVG11/feature#Extensibility">
                        <div xmlns="http://www.w3.org/1999/xhtml" style="display: flex; align-items: unsafe center; justify-content: unsafe center; width: 98px; height: 1px; padding-top: 240px; margin-left: 411px;">
                            <div style="box-sizing: border-box; font-size: 0; text-align: center; color: #000000; ">
                                <div style="display: inline-block; font-size: 12px; font-family: &quot;Helvetica&quot;; color: light-dark(#000000, #ffffff); line-height: 1.2; pointer-events: all; white-space: normal; word-wrap: normal; ">
                                    PlaceAction
                                    <div>
                                        <br/>
                                    </div>
                                </div>
                            </div>
                        </div>
                    </foreignObject>
                    <text x="460" y="244" fill="light-dark(#000000, #ffffff)" font-family="&quot;Helvetica&quot;" font-size="12px" text-anchor="middle">
                        PlaceAction
                    </text>
                </switch>
            </g>
        </g>
        <g>
            <path d="M 560 23 L 560 0 L 890 0 L 890 23" fill="#ffffff" stroke="#000000" stroke-miterlimit="10" pointer-events="all" style="fill: light-dark(#ffffff, var(--ge-dark-color, #121212)); stroke: light-dark(rgb(0, 0, 0), rgb(255, 255, 255));"/>
            <path d="M 560 23 L 560 280 L 890 280 L 890 23" fill="none" stroke="#000000" stroke-miterlimit="10" pointer-events="none" style="stroke: light-dark(rgb(0, 0, 0), rgb(255, 255, 255));"/>
            <path d="M 560 23 L 890 23" fill="none" stroke="#000000" stroke-miterlimit="10" pointer-events="none" style="stroke: light-dark(rgb(0, 0, 0), rgb(255, 255, 255));"/>
        </g>
        <g>
            <g fill="#000000" font-family="&quot;Helvetica&quot;" font-weight="bold" text-anchor="middle" font-size="12px" style="fill: light-dark(rgb(0, 0, 0), rgb(255, 255, 255));">
                <text x="724.5" y="16">
                    Navigate Action
                </text>
            </g>
        </g>
        <g>
            <path d="M 658.38 67.2 L 747.32 67.2" fill="none" stroke="#000000" stroke-miterlimit="10" pointer-events="stroke" style="stroke: light-dark(rgb(0, 0, 0), rgb(255, 255, 255));"/>
            <path d="M 752.57 67.2 L 745.57 70.7 L 747.32 67.2 L 745.57 63.7 Z" fill="#000000" stroke="#000000" stroke-miterlimit="10" pointer-events="all" style="fill: light-dark(rgb(0, 0, 0), rgb(255, 255, 255)); stroke: light-dark(rgb(0, 0, 0), rgb(255, 255, 255));"/>
        </g>
        <g>
            <ellipse cx="615" cy="80" rx="45" ry="40" fill="#ffffff" stroke="#000000" pointer-events="all" style="fill: light-dark(#ffffff, var(--ge-dark-color, #121212)); stroke: light-dark(rgb(0, 0, 0), rgb(255, 255, 255));"/>
        </g>
        <g>
            <g transform="translate(-0.5 -0.5)">
                <switch>
                    <foreignObject style="overflow: visible; text-align: left;" pointer-events="none" width="100%" height="100%" requiredFeatures="http://www.w3.org/TR/SVG11/feature#Extensibility">
                        <div xmlns="http://www.w3.org/1999/xhtml" style="display: flex; align-items: unsafe center; justify-content: unsafe center; width: 88px; height: 1px; padding-top: 80px; margin-left: 571px;">
                            <div style="box-sizing: border-box; font-size: 0; text-align: center; color: #000000; ">
                                <div style="display: inline-block; font-size: 12px; font-family: &quot;Helvetica&quot;; color: light-dark(#000000, #ffffff); line-height: 1.2; pointer-events: all; white-space: normal; word-wrap: normal; ">
                                    <font style="font-size: 8px;">
                                        <b>
                                            initial:
                                        </b>
                                        <br/>
                                        RUNNING
                                        <br/>
                                    </font>
                                </div>
                            </div>
                        </div>
                    </foreignObject>
                    <text x="615" y="84" fill="light-dark(#000000, #ffffff)" font-family="&quot;Helvetica&quot;" font-size="12px" text-anchor="middle">
                        initial:...
                    </text>
                </switch>
            </g>
        </g>
        <g>
            <path d="M 776.21 116.35 L 743.57 179.36" fill="none" stroke="#000000" stroke-miterlimit="10" pointer-events="stroke" style="stroke: light-dark(rgb(0, 0, 0), rgb(255, 255, 255));"/>
            <path d="M 741.16 184.02 L 741.27 176.2 L 743.57 179.36 L 747.48 179.42 Z" fill="#000000" stroke="#000000" stroke-miterlimit="10" pointer-events="all" style="fill: light-dark(rgb(0, 0, 0), rgb(255, 255, 255)); stroke: light-dark(rgb(0, 0, 0), rgb(255, 255, 255));"/>
        </g>
        <g>
            <ellipse cx="795" cy="80" rx="45" ry="40" fill="#ffffff" stroke="#000000" pointer-events="all" style="fill: light-dark(#ffffff, var(--ge-dark-color, #121212)); stroke: light-dark(rgb(0, 0, 0), rgb(255, 255, 255));"/>
        </g>
        <g>
            <g transform="translate(-0.5 -0.5)">
                <switch>
                    <foreignObject style="overflow: visible; text-align: left;" pointer-events="none" width="100%" height="100%" requiredFeatures="http://www.w3.org/TR/SVG11/feature#Extensibility">
                        <div xmlns="http://www.w3.org/1999/xhtml" style="display: flex; align-items: unsafe center; justify-content: unsafe center; width: 88px; height: 1px; padding-top: 80px; margin-left: 751px;">
                            <div style="box-sizing: border-box; font-size: 0; text-align: center; color: #000000; ">
                                <div style="display: inline-block; font-size: 12px; font-family: &quot;Helvetica&quot;; color: light-dark(#000000, #ffffff); line-height: 1.2; pointer-events: all; white-space: normal; word-wrap: normal; ">
                                    <font style="font-size: 8px;">
                                        <b>
                                            wait_result
                                        </b>
                                        :
                                        <br/>
                                        RUNNING
                                    </font>
                                </div>
                            </div>
                        </div>
                    </foreignObject>
                    <text x="795" y="84" fill="light-dark(#000000, #ffffff)" font-family="&quot;Helvetica&quot;" font-size="12px" text-anchor="middle">
                        wait_result:...
                    </text>
                </switch>
            </g>
        </g>
        <g>
            <path d="M 696.12 186.86 L 650.11 113.77" fill="none" stroke="#000000" stroke-miterlimit="10" pointer-events="stroke" style="stroke: light-dark(rgb(0, 0, 0), rgb(255, 255, 255));"/>
            <path d="M 647.31 109.32 L 654 113.38 L 650.11 113.77 L 648.08 117.11 Z" fill="#000000" stroke="#000000" stroke-miterlimit="10" pointer-events="all" style="fill: light-dark(rgb(0, 0, 0), rgb(255, 255, 255)); stroke: light-dark(rgb(0, 0, 0), rgb(255, 255, 255));"/>
        </g>
        <g>
            <ellipse cx="720" cy="225" rx="45" ry="45" fill="#ffffff" stroke="#000000" pointer-events="all" style="fill: light-dark(#ffffff, var(--ge-dark-color, #121212)); stroke: light-dark(rgb(0, 0, 0), rgb(255, 255, 255));"/>
        </g>
        <g>
            <g transform="translate(-0.5 -0.5)">
                <switch>
                    <foreignObject style="overflow: visible; text-align: left;" pointer-events="none" width="100%" height="100%" requiredFeatures="http://www.w3.org/TR/SVG11/feature#Extensibility">
                        <div xmlns="http://www.w3.org/1999/xhtml" style="display: flex; align-items: unsafe center; justify-content: unsafe center; width: 88px; height: 1px; padding-top: 225px; margin-left: 676px;">
                            <div style="box-sizing: border-box; font-size: 0; text-align: center; color: #000000; ">
                                <div style="display: inline-block; font-size: 12px; font-family: &quot;Helvetica&quot;; color: light-dark(#000000, #ffffff); line-height: 1.2; pointer-events: all; white-space: normal; word-wrap: normal; ">
                                    <font style="font-size: 8px;">
                                        <b>
                                            result_available
                                        </b>
                                        :
                                        <br/>
                                        if tmp_result:
                                        <br/>
                                        SUCCESS
                                        <br/>
                                        else:
                                        <br/>
                                        FAILURE
                                    </font>
                                </div>
                            </div>
                        </div>
                    </foreignObject>
                    <text x="720" y="229" fill="light-dark(#000000, #ffffff)" font-family="&quot;Helvetica&quot;" font-size="12px" text-anchor="middle">
                        result_availabl...
                    </text>
                </switch>
            </g>
        </g>
        <g>
            <rect x="670" y="35" width="60" height="30" fill="none" stroke="none" pointer-events="all"/>
        </g>
        <g>
            <g transform="translate(-0.5 -0.5)">
                <switch>
                    <foreignObject style="overflow: visible; text-align: left;" pointer-events="none" width="100%" height="100%" requiredFeatures="http://www.w3.org/TR/SVG11/feature#Extensibility">
                        <div xmlns="http://www.w3.org/1999/xhtml" style="display: flex; align-items: unsafe center; justify-content: unsafe flex-start; width: 58px; height: 1px; padding-top: 50px; margin-left: 672px;">
                            <div style="box-sizing: border-box; font-size: 0; text-align: left; color: #000000; ">
                                <div style="display: inline-block; font-size: 12px; font-family: &quot;Helvetica&quot;; color: light-dark(#000000, #ffffff); line-height: 1.2; pointer-events: all; white-space: normal; word-wrap: normal; ">
                                    loc_id = data
                                </div>
                            </div>
                        </div>
                    </foreignObject>
                    <text x="672" y="54" fill="light-dark(#000000, #ffffff)" font-family="&quot;Helvetica&quot;" font-size="12px">
                        loc_id = d...
                    </text>
                </switch>
            </g>
        </g>
        <g>
            <path d="M 750 80 L 666.37 80" fill="none" stroke="#000000" stroke-miterlimit="10" pointer-events="stroke" style="stroke: light-dark(rgb(0, 0, 0), rgb(255, 255, 255));"/>
            <path d="M 661.12 80 L 668.12 76.5 L 666.37 80 L 668.12 83.5 Z" fill="#000000" stroke="#000000" stroke-miterlimit="10" pointer-events="all" style="fill: light-dark(rgb(0, 0, 0), rgb(255, 255, 255)); stroke: light-dark(rgb(0, 0, 0), rgb(255, 255, 255));"/>
        </g>
        <g>
            <path d="M 583.28 108.38 L 583.05 160 Q 583 170 588.39 161.58 L 611.57 125.36" fill="none" stroke="#000000" stroke-miterlimit="10" pointer-events="stroke" style="stroke: light-dark(rgb(0, 0, 0), rgb(255, 255, 255));"/>
            <path d="M 614.4 120.94 L 613.57 128.72 L 611.57 125.36 L 607.68 124.95 Z" fill="#000000" stroke="#000000" stroke-miterlimit="10" pointer-events="all" style="fill: light-dark(rgb(0, 0, 0), rgb(255, 255, 255)); stroke: light-dark(rgb(0, 0, 0), rgb(255, 255, 255));"/>
        </g>
        <g>
            <rect x="630" y="156" width="60" height="29" fill="none" stroke="none" pointer-events="all"/>
        </g>
        <g>
            <g transform="translate(-0.5 -0.5)">
                <switch>
                    <foreignObject style="overflow: visible; text-align: left;" pointer-events="none" width="100%" height="100%" requiredFeatures="http://www.w3.org/TR/SVG11/feature#Extensibility">
                        <div xmlns="http://www.w3.org/1999/xhtml" style="display: flex; align-items: unsafe center; justify-content: unsafe flex-start; width: 58px; height: 1px; padding-top: 171px; margin-left: 632px;">
                            <div style="box-sizing: border-box; font-size: 0; text-align: left; color: #000000; ">
                                <div style="display: inline-block; font-size: 12px; font-family: &quot;Helvetica&quot;; color: light-dark(#000000, #ffffff); line-height: 1.2; pointer-events: all; white-space: normal; word-wrap: normal; ">
                                    tick:
                                    <br/>
                                    --
                                    <br/>
                                    halt:
                                    <br/>
                                    tmp_result = false
<<<<<<< HEAD
                                </font>
                            </div>
                        </div>
                    </div>
                </foreignObject>
                <text x="772" y="157" fill="rgb(0, 0, 0)" font-family="Helvetica" font-size="12px">
                    act success:...
                </text>
            </switch>
        </g>
        <g transform="translate(-0.5 -0.5)">
            <switch>
                <foreignObject pointer-events="none" width="100%" height="100%" requiredFeatures="http://www.w3.org/TR/SVG11/feature#Extensibility" style="overflow: visible; text-align: left;">
                    <div xmlns="http://www.w3.org/1999/xhtml" style="display: flex; align-items: unsafe center; justify-content: unsafe flex-start; width: 58px; height: 1px; padding-top: 99px; margin-left: 676px;">
                        <div data-drawio-colors="color: rgb(0, 0, 0); " style="box-sizing: border-box; font-size: 0px; text-align: left;">
                            <div style="display: inline-block; font-size: 12px; font-family: Helvetica; color: rgb(0, 0, 0); line-height: 1.2; pointer-events: none; white-space: normal; overflow-wrap: normal;">
                                halt: tmp_result = false
                            </div>
                        </div>
                    </div>
                </foreignObject>
                <text x="676" y="103" fill="rgb(0, 0, 0)" font-family="Helvetica" font-size="12px">
                    halt: tmp_...
                </text>
            </switch>
        </g>
        <path d="M 0 343 L 0 320 L 323.18 320 L 323.18 343" fill="rgb(255, 255, 255)" stroke="rgb(0, 0, 0)" stroke-miterlimit="10" pointer-events="none"/>
        <path d="M 0 343 L 0 600 L 323.18 600 L 323.18 343" fill="none" stroke="rgb(0, 0, 0)" stroke-miterlimit="10" pointer-events="none"/>
        <path d="M 0 343 L 323.18 343" fill="none" stroke="rgb(0, 0, 0)" stroke-miterlimit="10" pointer-events="none"/>
        <g fill="rgb(0, 0, 0)" font-family="Helvetica" font-weight="bold" pointer-events="none" text-anchor="middle" font-size="12px">
            <text x="161.09" y="336">
                Pick Action
            </text>
        </g>
        <path d="M 98.38 387.2 L 187.32 387.2" fill="none" stroke="rgb(0, 0, 0)" stroke-miterlimit="10" pointer-events="none"/>
        <path d="M 192.57 387.2 L 185.57 390.7 L 187.32 387.2 L 185.57 383.7 Z" fill="rgb(0, 0, 0)" stroke="rgb(0, 0, 0)" stroke-miterlimit="10" pointer-events="none"/>
        <ellipse cx="55" cy="400" rx="45" ry="40" fill="rgb(255, 255, 255)" stroke="rgb(0, 0, 0)" pointer-events="none"/>
        <g transform="translate(-0.5 -0.5)">
            <switch>
                <foreignObject pointer-events="none" width="100%" height="100%" requiredFeatures="http://www.w3.org/TR/SVG11/feature#Extensibility" style="overflow: visible; text-align: left;">
                    <div xmlns="http://www.w3.org/1999/xhtml" style="display: flex; align-items: unsafe center; justify-content: unsafe center; width: 88px; height: 1px; padding-top: 400px; margin-left: 11px;">
                        <div data-drawio-colors="color: rgb(0, 0, 0); " style="box-sizing: border-box; font-size: 0px; text-align: center;">
                            <div style="display: inline-block; font-size: 12px; font-family: Helvetica; color: rgb(0, 0, 0); line-height: 1.2; pointer-events: none; white-space: normal; overflow-wrap: normal;">
                                <font style="font-size: 8px;">
                                    initial:
                                    <br/>
                                    RUNNING
                                    <br/>
                                </font>
                            </div>
                        </div>
                    </div>
                </foreignObject>
                <text x="55" y="404" fill="rgb(0, 0, 0)" font-family="Helvetica" font-size="12px" text-anchor="middle">
                    initial:...
                </text>
            </switch>
        </g>
        <path d="M 216.29 436.38 L 183.61 499.38" fill="none" stroke="rgb(0, 0, 0)" stroke-miterlimit="10" pointer-events="none"/>
        <path d="M 181.19 504.04 L 181.31 496.21 L 183.61 499.38 L 187.52 499.44 Z" fill="rgb(0, 0, 0)" stroke="rgb(0, 0, 0)" stroke-miterlimit="10" pointer-events="none"/>
        <ellipse cx="235" cy="400" rx="45" ry="40" fill="rgb(255, 255, 255)" stroke="rgb(0, 0, 0)" pointer-events="none"/>
        <g transform="translate(-0.5 -0.5)">
            <switch>
                <foreignObject pointer-events="none" width="100%" height="100%" requiredFeatures="http://www.w3.org/TR/SVG11/feature#Extensibility" style="overflow: visible; text-align: left;">
                    <div xmlns="http://www.w3.org/1999/xhtml" style="display: flex; align-items: unsafe center; justify-content: unsafe center; width: 88px; height: 1px; padding-top: 400px; margin-left: 191px;">
                        <div data-drawio-colors="color: rgb(0, 0, 0); " style="box-sizing: border-box; font-size: 0px; text-align: center;">
                            <div style="display: inline-block; font-size: 12px; font-family: Helvetica; color: rgb(0, 0, 0); line-height: 1.2; pointer-events: none; white-space: normal; overflow-wrap: normal;">
                                <font style="font-size: 8px;">
                                    wait_result:
                                    <br/>
                                    RUNNING
                                </font>
                            </div>
                        </div>
                    </div>
                </foreignObject>
                <text x="235" y="404" fill="rgb(0, 0, 0)" font-family="Helvetica" font-size="12px" text-anchor="middle">
                    wait_result:...
                </text>
            </switch>
        </g>
        <path d="M 136.03 506.91 L 89.87 433.98" fill="none" stroke="rgb(0, 0, 0)" stroke-miterlimit="10" pointer-events="none"/>
        <path d="M 87.06 429.54 L 93.76 433.59 L 89.87 433.98 L 87.84 437.33 Z" fill="rgb(0, 0, 0)" stroke="rgb(0, 0, 0)" stroke-miterlimit="10" pointer-events="none"/>
        <ellipse cx="160" cy="545" rx="45" ry="45" fill="rgb(255, 255, 255)" stroke="rgb(0, 0, 0)" pointer-events="none"/>
        <g transform="translate(-0.5 -0.5)">
            <switch>
                <foreignObject pointer-events="none" width="100%" height="100%" requiredFeatures="http://www.w3.org/TR/SVG11/feature#Extensibility" style="overflow: visible; text-align: left;">
                    <div xmlns="http://www.w3.org/1999/xhtml" style="display: flex; align-items: unsafe center; justify-content: unsafe center; width: 88px; height: 1px; padding-top: 545px; margin-left: 116px;">
                        <div data-drawio-colors="color: rgb(0, 0, 0); " style="box-sizing: border-box; font-size: 0px; text-align: center;">
                            <div style="display: inline-block; font-size: 12px; font-family: Helvetica; color: rgb(0, 0, 0); line-height: 1.2; pointer-events: none; white-space: normal; overflow-wrap: normal;">
                                <font style="font-size: 8px;">
                                    result_available:
                                    <br/>
                                    if tmp_result:
                                    <br/>
                                    SUCCESS
                                    <br/>
                                    else:
                                    <br/>
                                    FAILURE
                                </font>
                            </div>
                        </div>
                    </div>
                </foreignObject>
                <text x="160" y="549" fill="rgb(0, 0, 0)" font-family="Helvetica" font-size="12px" text-anchor="middle">
                    result_availabl...
                </text>
            </switch>
        </g>
        <g transform="translate(-0.5 -0.5)">
            <switch>
                <foreignObject pointer-events="none" width="100%" height="100%" requiredFeatures="http://www.w3.org/TR/SVG11/feature#Extensibility" style="overflow: visible; text-align: left;">
                    <div xmlns="http://www.w3.org/1999/xhtml" style="display: flex; align-items: unsafe center; justify-content: unsafe flex-start; width: 58px; height: 1px; padding-top: 370px; margin-left: 112px;">
                        <div data-drawio-colors="color: rgb(0, 0, 0); " style="box-sizing: border-box; font-size: 0px; text-align: left;">
                            <div style="display: inline-block; font-size: 12px; font-family: Helvetica; color: rgb(0, 0, 0); line-height: 1.2; pointer-events: none; white-space: normal; overflow-wrap: normal;">
                                object_id = data
                            </div>
                        </div>
                    </div>
                </foreignObject>
                <text x="112" y="374" fill="rgb(0, 0, 0)" font-family="Helvetica" font-size="12px">
                    object_id...
                </text>
            </switch>
        </g>
        <path d="M 190 400 L 106.37 400" fill="none" stroke="rgb(0, 0, 0)" stroke-miterlimit="10" pointer-events="none"/>
        <path d="M 101.12 400 L 108.12 396.5 L 106.37 400 L 108.12 403.5 Z" fill="rgb(0, 0, 0)" stroke="rgb(0, 0, 0)" stroke-miterlimit="10" pointer-events="none"/>
        <path d="M 23.18 428.28 L 23.03 480 Q 23 490 28.39 481.58 L 51.57 445.36" fill="none" stroke="rgb(0, 0, 0)" stroke-miterlimit="10" pointer-events="none"/>
        <path d="M 54.4 440.94 L 53.57 448.72 L 51.57 445.36 L 47.68 444.95 Z" fill="rgb(0, 0, 0)" stroke="rgb(0, 0, 0)" stroke-miterlimit="10" pointer-events="none"/>
        <g transform="translate(-0.5 -0.5)">
            <switch>
                <foreignObject pointer-events="none" width="100%" height="100%" requiredFeatures="http://www.w3.org/TR/SVG11/feature#Extensibility" style="overflow: visible; text-align: left;">
                    <div xmlns="http://www.w3.org/1999/xhtml" style="display: flex; align-items: unsafe center; justify-content: unsafe flex-start; width: 58px; height: 1px; padding-top: 485px; margin-left: 79px;">
                        <div data-drawio-colors="color: rgb(0, 0, 0); " style="box-sizing: border-box; font-size: 0px; text-align: left;">
                            <div style="display: inline-block; font-size: 12px; font-family: Helvetica; color: rgb(0, 0, 0); line-height: 1.2; pointer-events: none; white-space: normal; overflow-wrap: normal;">
                                tick:
                                <br/>
                                --
                                <br/>
                                halt:
                                <br/>
                                tmp_result = false
                            </div>
                        </div>
                    </div>
                </foreignObject>
                <text x="79" y="488" fill="rgb(0, 0, 0)" font-family="Helvetica" font-size="12px">
                    tick:...
                </text>
            </switch>
        </g>
        <path d="M 270 376.72 L 277.99 363.55 Q 283.18 355 283.18 365 L 283.18 398.63" fill="none" stroke="rgb(0, 0, 0)" stroke-miterlimit="10" pointer-events="none"/>
        <path d="M 283.18 403.88 L 279.68 396.88 L 283.18 398.63 L 286.68 396.88 Z" fill="rgb(0, 0, 0)" stroke="rgb(0, 0, 0)" stroke-miterlimit="10" pointer-events="none"/>
        <g transform="translate(-0.5 -0.5)">
            <switch>
                <foreignObject pointer-events="none" width="100%" height="100%" requiredFeatures="http://www.w3.org/TR/SVG11/feature#Extensibility" style="overflow: visible; text-align: left;">
                    <div xmlns="http://www.w3.org/1999/xhtml" style="display: flex; align-items: unsafe center; justify-content: unsafe center; width: 38px; height: 1px; padding-top: 380px; margin-left: 284px;">
                        <div data-drawio-colors="color: rgb(0, 0, 0); " style="box-sizing: border-box; font-size: 0px; text-align: center;">
                            <div style="display: inline-block; font-size: 8px; font-family: Helvetica; color: rgb(0, 0, 0); line-height: 1.2; pointer-events: none; white-space: normal; overflow-wrap: normal;">
                                tick: --
                            </div>
                        </div>
                    </div>
                </foreignObject>
                <text x="303" y="382" fill="rgb(0, 0, 0)" font-family="Helvetica" font-size="8px" text-anchor="middle">
                    tick: --
                </text>
            </switch>
        </g>
        <g transform="translate(-0.5 -0.5)">
            <switch>
                <foreignObject pointer-events="none" width="100%" height="100%" requiredFeatures="http://www.w3.org/TR/SVG11/feature#Extensibility" style="overflow: visible; text-align: left;">
                    <div xmlns="http://www.w3.org/1999/xhtml" style="display: flex; align-items: unsafe center; justify-content: unsafe flex-start; width: 58px; height: 1px; padding-top: 508px; margin-left: 12px;">
                        <div data-drawio-colors="color: rgb(0, 0, 0); " style="box-sizing: border-box; font-size: 0px; text-align: left;">
                            <div style="display: inline-block; font-size: 12px; font-family: Helvetica; color: rgb(0, 0, 0); line-height: 1.2; pointer-events: none; white-space: normal; overflow-wrap: normal;">
                                halt:
                                <br/>
                                tmp_result = false
                            </div>
                        </div>
                    </div>
                </foreignObject>
                <text x="12" y="511" fill="rgb(0, 0, 0)" font-family="Helvetica" font-size="12px">
                    halt:...
                </text>
            </switch>
        </g>
        <g transform="translate(-0.5 -0.5)">
            <switch>
                <foreignObject pointer-events="none" width="100%" height="100%" requiredFeatures="http://www.w3.org/TR/SVG11/feature#Extensibility" style="overflow: visible; text-align: left;">
                    <div xmlns="http://www.w3.org/1999/xhtml" style="display: flex; align-items: unsafe center; justify-content: unsafe flex-start; width: 58px; height: 1px; padding-top: 426px; margin-left: 117px;">
                        <div data-drawio-colors="color: rgb(0, 0, 0); " style="box-sizing: border-box; font-size: 0px; text-align: left;">
                            <div style="display: inline-block; font-size: 12px; font-family: Helvetica; color: rgb(0, 0, 0); line-height: 1.2; pointer-events: none; white-space: normal; overflow-wrap: normal;">
                                halt: tmp_result = false
                            </div>
                        </div>
                    </div>
                </foreignObject>
                <text x="117" y="430" fill="rgb(0, 0, 0)" font-family="Helvetica" font-size="12px">
                    halt: tmp_...
                </text>
            </switch>
        </g>
        <g transform="translate(-0.5 -0.5)">
            <switch>
                <foreignObject pointer-events="none" width="100%" height="100%" requiredFeatures="http://www.w3.org/TR/SVG11/feature#Extensibility" style="overflow: visible; text-align: left;">
                    <div xmlns="http://www.w3.org/1999/xhtml" style="display: flex; align-items: unsafe center; justify-content: unsafe flex-start; width: 72px; height: 1px; padding-top: 479px; margin-left: 214px;">
                        <div data-drawio-colors="color: rgb(0, 0, 0); " style="box-sizing: border-box; font-size: 0px; text-align: left;">
                            <div style="display: inline-block; font-size: 12px; font-family: Helvetica; color: rgb(0, 0, 0); line-height: 1.2; pointer-events: none; white-space: normal; overflow-wrap: normal;">
                                <font style="font-size: 8px;">
                                    act success:
                                    <br/>
                                    tmp_result = true
                                    <br/>
                                    act abort:
=======
                                </div>
                            </div>
                        </div>
                    </foreignObject>
                    <text x="632" y="174" fill="light-dark(#000000, #ffffff)" font-family="&quot;Helvetica&quot;" font-size="12px">
                        tick:...
                    </text>
                </switch>
            </g>
        </g>
        <g>
            <path d="M 826.72 51.62 L 834.77 38.52 Q 840 30 840 40 L 840 73.63" fill="none" stroke="#000000" stroke-miterlimit="10" pointer-events="stroke" style="stroke: light-dark(rgb(0, 0, 0), rgb(255, 255, 255));"/>
            <path d="M 840 78.88 L 836.5 71.88 L 840 73.63 L 843.5 71.88 Z" fill="#000000" stroke="#000000" stroke-miterlimit="10" pointer-events="all" style="fill: light-dark(rgb(0, 0, 0), rgb(255, 255, 255)); stroke: light-dark(rgb(0, 0, 0), rgb(255, 255, 255));"/>
        </g>
        <g>
            <rect x="840" y="40" width="40" height="30" fill="none" stroke="none" pointer-events="all"/>
        </g>
        <g>
            <g transform="translate(-0.5 -0.5)">
                <switch>
                    <foreignObject style="overflow: visible; text-align: left;" pointer-events="none" width="100%" height="100%" requiredFeatures="http://www.w3.org/TR/SVG11/feature#Extensibility">
                        <div xmlns="http://www.w3.org/1999/xhtml" style="display: flex; align-items: unsafe center; justify-content: unsafe center; width: 38px; height: 1px; padding-top: 55px; margin-left: 841px;">
                            <div style="box-sizing: border-box; font-size: 0; text-align: center; color: #000000; ">
                                <div style="display: inline-block; font-size: 8px; font-family: &quot;Helvetica&quot;; color: light-dark(#000000, #ffffff); line-height: 1.2; pointer-events: all; white-space: normal; word-wrap: normal; ">
                                    tick: --
                                </div>
                            </div>
                        </div>
                    </foreignObject>
                    <text x="860" y="57" fill="light-dark(#000000, #ffffff)" font-family="&quot;Helvetica&quot;" font-size="8px" text-anchor="middle">
                        tick: --
                    </text>
                </switch>
            </g>
        </g>
        <g>
            <rect x="566" y="175" width="60" height="29" fill="none" stroke="none" pointer-events="all"/>
        </g>
        <g>
            <g transform="translate(-0.5 -0.5)">
                <switch>
                    <foreignObject style="overflow: visible; text-align: left;" pointer-events="none" width="100%" height="100%" requiredFeatures="http://www.w3.org/TR/SVG11/feature#Extensibility">
                        <div xmlns="http://www.w3.org/1999/xhtml" style="display: flex; align-items: unsafe center; justify-content: unsafe flex-start; width: 58px; height: 1px; padding-top: 190px; margin-left: 568px;">
                            <div style="box-sizing: border-box; font-size: 0; text-align: left; color: #000000; ">
                                <div style="display: inline-block; font-size: 12px; font-family: &quot;Helvetica&quot;; color: light-dark(#000000, #ffffff); line-height: 1.2; pointer-events: all; white-space: normal; word-wrap: normal; ">
                                    halt:
>>>>>>> c4c12097
                                    <br/>
                                    tmp_result = false
                                </div>
                            </div>
                        </div>
                    </foreignObject>
                    <text x="568" y="193" fill="light-dark(#000000, #ffffff)" font-family="&quot;Helvetica&quot;" font-size="12px">
                        halt:...
                    </text>
                </switch>
            </g>
        </g>
        <g>
            <rect x="670" y="84" width="76" height="46" fill="none" stroke="none" pointer-events="all"/>
        </g>
        <g>
            <g transform="translate(-0.5 -0.5)">
                <switch>
                    <foreignObject style="overflow: visible; text-align: left;" pointer-events="none" width="100%" height="100%" requiredFeatures="http://www.w3.org/TR/SVG11/feature#Extensibility">
                        <div xmlns="http://www.w3.org/1999/xhtml" style="display: flex; align-items: unsafe center; justify-content: unsafe flex-start; width: 74px; height: 1px; padding-top: 107px; margin-left: 672px;">
                            <div style="box-sizing: border-box; font-size: 0; text-align: left; color: #000000; ">
                                <div style="display: inline-block; font-size: 12px; font-family: &quot;Helvetica&quot;; color: light-dark(#000000, #ffffff); line-height: 1.2; pointer-events: all; white-space: normal; word-wrap: normal; ">
                                    <b style="line-height: 100%;">
                                        <font style="font-size: 11px; line-height: 100%;">
                                            halt
                                        </font>
                                    </b>
                                    <div style="line-height: 100%;">
                                        <font face="Courier New" style="font-size: 11px; line-height: 100%;">
                                            tmp_result = false
                                        </font>
                                    </div>
                                </div>
                            </div>
                        </div>
                    </foreignObject>
                    <text x="672" y="111" fill="light-dark(#000000, #ffffff)" font-family="&quot;Helvetica&quot;" font-size="12px">
                        halt...
                    </text>
                </switch>
            </g>
        </g>
        <g/>
        <g>
            <rect x="770" y="139" width="74" height="29" fill="none" stroke="none" pointer-events="all"/>
        </g>
        <g>
            <g transform="translate(-0.5 -0.5)">
                <switch>
                    <foreignObject style="overflow: visible; text-align: left;" pointer-events="none" width="100%" height="100%" requiredFeatures="http://www.w3.org/TR/SVG11/feature#Extensibility">
                        <div xmlns="http://www.w3.org/1999/xhtml" style="display: flex; align-items: unsafe center; justify-content: unsafe flex-start; width: 72px; height: 1px; padding-top: 154px; margin-left: 772px;">
                            <div style="box-sizing: border-box; font-size: 0; text-align: left; color: #000000; ">
                                <div style="display: inline-block; font-size: 12px; font-family: &quot;Helvetica&quot;; color: light-dark(#000000, #ffffff); line-height: 1.2; pointer-events: all; white-space: normal; word-wrap: normal; ">
                                    <font style="font-size: 8px;">
                                        act success:
                                        <br/>
                                        tmp_result = true
                                        <br/>
                                        act abort:
                                        <br/>
                                        tmp_result = false
                                    </font>
                                </div>
                            </div>
                        </div>
                    </foreignObject>
                    <text x="772" y="157" fill="light-dark(#000000, #ffffff)" font-family="&quot;Helvetica&quot;" font-size="12px">
                        act success:...
                    </text>
                </switch>
            </g>
        </g>
        <g>
            <path d="M 0 343 L 0 320 L 323.18 320 L 323.18 343" fill="#ffffff" stroke="#000000" stroke-miterlimit="10" pointer-events="all" style="fill: light-dark(#ffffff, var(--ge-dark-color, #121212)); stroke: light-dark(rgb(0, 0, 0), rgb(255, 255, 255));"/>
            <path d="M 0 343 L 0 600 L 323.18 600 L 323.18 343" fill="none" stroke="#000000" stroke-miterlimit="10" pointer-events="none" style="stroke: light-dark(rgb(0, 0, 0), rgb(255, 255, 255));"/>
            <path d="M 0 343 L 323.18 343" fill="none" stroke="#000000" stroke-miterlimit="10" pointer-events="none" style="stroke: light-dark(rgb(0, 0, 0), rgb(255, 255, 255));"/>
        </g>
        <g>
            <g fill="#000000" font-family="&quot;Helvetica&quot;" font-weight="bold" text-anchor="middle" font-size="12px" style="fill: light-dark(rgb(0, 0, 0), rgb(255, 255, 255));">
                <text x="161.09" y="336">
                    Pick Action
                </text>
            </g>
        </g>
        <g>
            <path d="M 98.38 387.2 L 187.32 387.2" fill="none" stroke="#000000" stroke-miterlimit="10" pointer-events="stroke" style="stroke: light-dark(rgb(0, 0, 0), rgb(255, 255, 255));"/>
            <path d="M 192.57 387.2 L 185.57 390.7 L 187.32 387.2 L 185.57 383.7 Z" fill="#000000" stroke="#000000" stroke-miterlimit="10" pointer-events="all" style="fill: light-dark(rgb(0, 0, 0), rgb(255, 255, 255)); stroke: light-dark(rgb(0, 0, 0), rgb(255, 255, 255));"/>
        </g>
        <g>
            <ellipse cx="55" cy="400" rx="45" ry="40" fill="#ffffff" stroke="#000000" pointer-events="all" style="fill: light-dark(#ffffff, var(--ge-dark-color, #121212)); stroke: light-dark(rgb(0, 0, 0), rgb(255, 255, 255));"/>
        </g>
        <g>
            <g transform="translate(-0.5 -0.5)">
                <switch>
                    <foreignObject style="overflow: visible; text-align: left;" pointer-events="none" width="100%" height="100%" requiredFeatures="http://www.w3.org/TR/SVG11/feature#Extensibility">
                        <div xmlns="http://www.w3.org/1999/xhtml" style="display: flex; align-items: unsafe center; justify-content: unsafe center; width: 88px; height: 1px; padding-top: 400px; margin-left: 11px;">
                            <div style="box-sizing: border-box; font-size: 0; text-align: center; color: #000000; ">
                                <div style="display: inline-block; font-size: 12px; font-family: &quot;Helvetica&quot;; color: light-dark(#000000, #ffffff); line-height: 1.2; pointer-events: all; white-space: normal; word-wrap: normal; ">
                                    <font style="font-size: 8px;">
                                        initial:
                                        <br/>
                                        RUNNING
                                        <br/>
                                    </font>
                                </div>
                            </div>
                        </div>
                    </foreignObject>
                    <text x="55" y="404" fill="light-dark(#000000, #ffffff)" font-family="&quot;Helvetica&quot;" font-size="12px" text-anchor="middle">
                        initial:...
                    </text>
                </switch>
            </g>
        </g>
        <g>
            <path d="M 216.21 436.35 L 183.57 499.36" fill="none" stroke="#000000" stroke-miterlimit="10" pointer-events="stroke" style="stroke: light-dark(rgb(0, 0, 0), rgb(255, 255, 255));"/>
            <path d="M 181.16 504.02 L 181.27 496.2 L 183.57 499.36 L 187.48 499.42 Z" fill="#000000" stroke="#000000" stroke-miterlimit="10" pointer-events="all" style="fill: light-dark(rgb(0, 0, 0), rgb(255, 255, 255)); stroke: light-dark(rgb(0, 0, 0), rgb(255, 255, 255));"/>
        </g>
        <g>
            <ellipse cx="235" cy="400" rx="45" ry="40" fill="#ffffff" stroke="#000000" pointer-events="all" style="fill: light-dark(#ffffff, var(--ge-dark-color, #121212)); stroke: light-dark(rgb(0, 0, 0), rgb(255, 255, 255));"/>
        </g>
        <g>
            <g transform="translate(-0.5 -0.5)">
                <switch>
                    <foreignObject style="overflow: visible; text-align: left;" pointer-events="none" width="100%" height="100%" requiredFeatures="http://www.w3.org/TR/SVG11/feature#Extensibility">
                        <div xmlns="http://www.w3.org/1999/xhtml" style="display: flex; align-items: unsafe center; justify-content: unsafe center; width: 88px; height: 1px; padding-top: 400px; margin-left: 191px;">
                            <div style="box-sizing: border-box; font-size: 0; text-align: center; color: #000000; ">
                                <div style="display: inline-block; font-size: 12px; font-family: &quot;Helvetica&quot;; color: light-dark(#000000, #ffffff); line-height: 1.2; pointer-events: all; white-space: normal; word-wrap: normal; ">
                                    <font style="font-size: 8px;">
                                        wait_result:
                                        <br/>
                                        RUNNING
                                    </font>
                                </div>
                            </div>
                        </div>
                    </foreignObject>
                    <text x="235" y="404" fill="light-dark(#000000, #ffffff)" font-family="&quot;Helvetica&quot;" font-size="12px" text-anchor="middle">
                        wait_result:...
                    </text>
                </switch>
            </g>
        </g>
        <g>
            <path d="M 136.12 506.86 L 90.11 433.77" fill="none" stroke="#000000" stroke-miterlimit="10" pointer-events="stroke" style="stroke: light-dark(rgb(0, 0, 0), rgb(255, 255, 255));"/>
            <path d="M 87.31 429.32 L 94 433.38 L 90.11 433.77 L 88.08 437.11 Z" fill="#000000" stroke="#000000" stroke-miterlimit="10" pointer-events="all" style="fill: light-dark(rgb(0, 0, 0), rgb(255, 255, 255)); stroke: light-dark(rgb(0, 0, 0), rgb(255, 255, 255));"/>
        </g>
        <g>
            <ellipse cx="160" cy="545" rx="45" ry="45" fill="#ffffff" stroke="#000000" pointer-events="all" style="fill: light-dark(#ffffff, var(--ge-dark-color, #121212)); stroke: light-dark(rgb(0, 0, 0), rgb(255, 255, 255));"/>
        </g>
        <g>
            <g transform="translate(-0.5 -0.5)">
                <switch>
                    <foreignObject style="overflow: visible; text-align: left;" pointer-events="none" width="100%" height="100%" requiredFeatures="http://www.w3.org/TR/SVG11/feature#Extensibility">
                        <div xmlns="http://www.w3.org/1999/xhtml" style="display: flex; align-items: unsafe center; justify-content: unsafe center; width: 88px; height: 1px; padding-top: 545px; margin-left: 116px;">
                            <div style="box-sizing: border-box; font-size: 0; text-align: center; color: #000000; ">
                                <div style="display: inline-block; font-size: 12px; font-family: &quot;Helvetica&quot;; color: light-dark(#000000, #ffffff); line-height: 1.2; pointer-events: all; white-space: normal; word-wrap: normal; ">
                                    <font style="font-size: 8px;">
                                        result_available:
                                        <br/>
                                        if tmp_result:
                                        <br/>
                                        SUCCESS
                                        <br/>
                                        else:
                                        <br/>
                                        FAILURE
                                    </font>
                                </div>
                            </div>
                        </div>
                    </foreignObject>
                    <text x="160" y="549" fill="light-dark(#000000, #ffffff)" font-family="&quot;Helvetica&quot;" font-size="12px" text-anchor="middle">
                        result_availabl...
                    </text>
                </switch>
            </g>
        </g>
        <g>
            <rect x="110" y="355" width="60" height="30" fill="none" stroke="none" pointer-events="all"/>
        </g>
        <g>
            <g transform="translate(-0.5 -0.5)">
                <switch>
                    <foreignObject style="overflow: visible; text-align: left;" pointer-events="none" width="100%" height="100%" requiredFeatures="http://www.w3.org/TR/SVG11/feature#Extensibility">
                        <div xmlns="http://www.w3.org/1999/xhtml" style="display: flex; align-items: unsafe center; justify-content: unsafe flex-start; width: 58px; height: 1px; padding-top: 370px; margin-left: 112px;">
                            <div style="box-sizing: border-box; font-size: 0; text-align: left; color: #000000; ">
                                <div style="display: inline-block; font-size: 12px; font-family: &quot;Helvetica&quot;; color: light-dark(#000000, #ffffff); line-height: 1.2; pointer-events: all; white-space: normal; word-wrap: normal; ">
                                    object_id = data
                                </div>
                            </div>
                        </div>
                    </foreignObject>
                    <text x="112" y="374" fill="light-dark(#000000, #ffffff)" font-family="&quot;Helvetica&quot;" font-size="12px">
                        object_id...
                    </text>
                </switch>
            </g>
        </g>
        <g>
            <path d="M 190 400 L 106.37 400" fill="none" stroke="#000000" stroke-miterlimit="10" pointer-events="stroke" style="stroke: light-dark(rgb(0, 0, 0), rgb(255, 255, 255));"/>
            <path d="M 101.12 400 L 108.12 396.5 L 106.37 400 L 108.12 403.5 Z" fill="#000000" stroke="#000000" stroke-miterlimit="10" pointer-events="all" style="fill: light-dark(rgb(0, 0, 0), rgb(255, 255, 255)); stroke: light-dark(rgb(0, 0, 0), rgb(255, 255, 255));"/>
        </g>
        <g>
            <path d="M 23.28 428.38 L 23.05 480 Q 23 490 28.39 481.58 L 51.57 445.36" fill="none" stroke="#000000" stroke-miterlimit="10" pointer-events="stroke" style="stroke: light-dark(rgb(0, 0, 0), rgb(255, 255, 255));"/>
            <path d="M 54.4 440.94 L 53.57 448.72 L 51.57 445.36 L 47.68 444.95 Z" fill="#000000" stroke="#000000" stroke-miterlimit="10" pointer-events="all" style="fill: light-dark(rgb(0, 0, 0), rgb(255, 255, 255)); stroke: light-dark(rgb(0, 0, 0), rgb(255, 255, 255));"/>
        </g>
        <g>
            <rect x="77" y="470" width="60" height="29" fill="none" stroke="none" pointer-events="all"/>
        </g>
        <g>
            <g transform="translate(-0.5 -0.5)">
                <switch>
                    <foreignObject style="overflow: visible; text-align: left;" pointer-events="none" width="100%" height="100%" requiredFeatures="http://www.w3.org/TR/SVG11/feature#Extensibility">
                        <div xmlns="http://www.w3.org/1999/xhtml" style="display: flex; align-items: unsafe center; justify-content: unsafe flex-start; width: 58px; height: 1px; padding-top: 485px; margin-left: 79px;">
                            <div style="box-sizing: border-box; font-size: 0; text-align: left; color: #000000; ">
                                <div style="display: inline-block; font-size: 12px; font-family: &quot;Helvetica&quot;; color: light-dark(#000000, #ffffff); line-height: 1.2; pointer-events: all; white-space: normal; word-wrap: normal; ">
                                    tick:
                                    <br/>
<<<<<<< HEAD
                                </font>
                            </div>
                        </div>
                    </div>
                </foreignObject>
                <text x="405" y="404" fill="rgb(0, 0, 0)" font-family="Helvetica" font-size="12px" text-anchor="middle">
                    initial:...
                </text>
            </switch>
        </g>
        <path d="M 566.29 436.38 L 533.61 499.38" fill="none" stroke="rgb(0, 0, 0)" stroke-miterlimit="10" pointer-events="none"/>
        <path d="M 531.19 504.04 L 531.31 496.21 L 533.61 499.38 L 537.52 499.44 Z" fill="rgb(0, 0, 0)" stroke="rgb(0, 0, 0)" stroke-miterlimit="10" pointer-events="none"/>
        <ellipse cx="585" cy="400" rx="45" ry="40" fill="rgb(255, 255, 255)" stroke="rgb(0, 0, 0)" pointer-events="none"/>
        <g transform="translate(-0.5 -0.5)">
            <switch>
                <foreignObject pointer-events="none" width="100%" height="100%" requiredFeatures="http://www.w3.org/TR/SVG11/feature#Extensibility" style="overflow: visible; text-align: left;">
                    <div xmlns="http://www.w3.org/1999/xhtml" style="display: flex; align-items: unsafe center; justify-content: unsafe center; width: 88px; height: 1px; padding-top: 400px; margin-left: 541px;">
                        <div data-drawio-colors="color: rgb(0, 0, 0); " style="box-sizing: border-box; font-size: 0px; text-align: center;">
                            <div style="display: inline-block; font-size: 12px; font-family: Helvetica; color: rgb(0, 0, 0); line-height: 1.2; pointer-events: none; white-space: normal; overflow-wrap: normal;">
                                <font style="font-size: 8px;">
                                    wait_result:
                                    <br/>
                                    RUNNING
                                </font>
                            </div>
                        </div>
                    </div>
                </foreignObject>
                <text x="585" y="404" fill="rgb(0, 0, 0)" font-family="Helvetica" font-size="12px" text-anchor="middle">
                    wait_result:...
                </text>
            </switch>
        </g>
        <path d="M 486.03 506.91 L 440.2 433.68" fill="none" stroke="rgb(0, 0, 0)" stroke-miterlimit="10" pointer-events="none"/>
        <path d="M 437.41 429.23 L 444.09 433.31 L 440.2 433.68 L 438.16 437.02 Z" fill="rgb(0, 0, 0)" stroke="rgb(0, 0, 0)" stroke-miterlimit="10" pointer-events="none"/>
        <ellipse cx="510" cy="545" rx="45" ry="45" fill="rgb(255, 255, 255)" stroke="rgb(0, 0, 0)" pointer-events="none"/>
        <g transform="translate(-0.5 -0.5)">
            <switch>
                <foreignObject pointer-events="none" width="100%" height="100%" requiredFeatures="http://www.w3.org/TR/SVG11/feature#Extensibility" style="overflow: visible; text-align: left;">
                    <div xmlns="http://www.w3.org/1999/xhtml" style="display: flex; align-items: unsafe center; justify-content: unsafe center; width: 88px; height: 1px; padding-top: 545px; margin-left: 466px;">
                        <div data-drawio-colors="color: rgb(0, 0, 0); " style="box-sizing: border-box; font-size: 0px; text-align: center;">
                            <div style="display: inline-block; font-size: 12px; font-family: Helvetica; color: rgb(0, 0, 0); line-height: 1.2; pointer-events: none; white-space: normal; overflow-wrap: normal;">
                                <font style="font-size: 8px;">
                                    result_available:
                                    <br/>
                                    if tmp_result:
=======
                                    --
                                    <br/>
                                    halt:
>>>>>>> c4c12097
                                    <br/>
                                    tmp_result = false
                                </div>
                            </div>
                        </div>
                    </foreignObject>
                    <text x="79" y="488" fill="light-dark(#000000, #ffffff)" font-family="&quot;Helvetica&quot;" font-size="12px">
                        tick:...
                    </text>
                </switch>
            </g>
        </g>
        <g>
            <path d="M 270 376.72 L 277.99 363.55 Q 283.18 355 283.18 365 L 283.18 398.63" fill="none" stroke="#000000" stroke-miterlimit="10" pointer-events="stroke" style="stroke: light-dark(rgb(0, 0, 0), rgb(255, 255, 255));"/>
            <path d="M 283.18 403.88 L 279.68 396.88 L 283.18 398.63 L 286.68 396.88 Z" fill="#000000" stroke="#000000" stroke-miterlimit="10" pointer-events="all" style="fill: light-dark(rgb(0, 0, 0), rgb(255, 255, 255)); stroke: light-dark(rgb(0, 0, 0), rgb(255, 255, 255));"/>
        </g>
        <g>
            <rect x="283.18" y="365" width="40" height="30" fill="none" stroke="none" pointer-events="all"/>
        </g>
        <g>
            <g transform="translate(-0.5 -0.5)">
                <switch>
                    <foreignObject style="overflow: visible; text-align: left;" pointer-events="none" width="100%" height="100%" requiredFeatures="http://www.w3.org/TR/SVG11/feature#Extensibility">
                        <div xmlns="http://www.w3.org/1999/xhtml" style="display: flex; align-items: unsafe center; justify-content: unsafe center; width: 38px; height: 1px; padding-top: 380px; margin-left: 284px;">
                            <div style="box-sizing: border-box; font-size: 0; text-align: center; color: #000000; ">
                                <div style="display: inline-block; font-size: 8px; font-family: &quot;Helvetica&quot;; color: light-dark(#000000, #ffffff); line-height: 1.2; pointer-events: all; white-space: normal; word-wrap: normal; ">
                                    tick: --
                                </div>
                            </div>
                        </div>
                    </foreignObject>
                    <text x="303" y="382" fill="light-dark(#000000, #ffffff)" font-family="&quot;Helvetica&quot;" font-size="8px" text-anchor="middle">
                        tick: --
                    </text>
                </switch>
            </g>
        </g>
        <g>
            <rect x="10" y="493" width="60" height="29" fill="none" stroke="none" pointer-events="all"/>
        </g>
        <g>
            <g transform="translate(-0.5 -0.5)">
                <switch>
                    <foreignObject style="overflow: visible; text-align: left;" pointer-events="none" width="100%" height="100%" requiredFeatures="http://www.w3.org/TR/SVG11/feature#Extensibility">
                        <div xmlns="http://www.w3.org/1999/xhtml" style="display: flex; align-items: unsafe center; justify-content: unsafe flex-start; width: 58px; height: 1px; padding-top: 508px; margin-left: 12px;">
                            <div style="box-sizing: border-box; font-size: 0; text-align: left; color: #000000; ">
                                <div style="display: inline-block; font-size: 12px; font-family: &quot;Helvetica&quot;; color: light-dark(#000000, #ffffff); line-height: 1.2; pointer-events: all; white-space: normal; word-wrap: normal; ">
                                    halt:
                                    <br/>
                                    tmp_result = false
                                </div>
                            </div>
                        </div>
                    </foreignObject>
                    <text x="12" y="511" fill="light-dark(#000000, #ffffff)" font-family="&quot;Helvetica&quot;" font-size="12px">
                        halt:...
                    </text>
                </switch>
            </g>
        </g>
        <g>
            <rect x="115" y="411" width="60" height="30" fill="none" stroke="none" pointer-events="all"/>
        </g>
        <g>
            <g transform="translate(-0.5 -0.5)">
                <switch>
                    <foreignObject style="overflow: visible; text-align: left;" pointer-events="none" width="100%" height="100%" requiredFeatures="http://www.w3.org/TR/SVG11/feature#Extensibility">
                        <div xmlns="http://www.w3.org/1999/xhtml" style="display: flex; align-items: unsafe center; justify-content: unsafe flex-start; width: 58px; height: 1px; padding-top: 426px; margin-left: 117px;">
                            <div style="box-sizing: border-box; font-size: 0; text-align: left; color: #000000; ">
                                <div style="display: inline-block; font-size: 12px; font-family: &quot;Helvetica&quot;; color: light-dark(#000000, #ffffff); line-height: 1.2; pointer-events: all; white-space: normal; word-wrap: normal; ">
                                    halt: tmp_result = false
                                </div>
                            </div>
                        </div>
                    </foreignObject>
                    <text x="117" y="430" fill="light-dark(#000000, #ffffff)" font-family="&quot;Helvetica&quot;" font-size="12px">
                        halt: tmp_...
                    </text>
                </switch>
            </g>
        </g>
        <g>
            <rect x="212" y="464" width="74" height="29" fill="none" stroke="none" pointer-events="all"/>
        </g>
        <g>
            <g transform="translate(-0.5 -0.5)">
                <switch>
                    <foreignObject style="overflow: visible; text-align: left;" pointer-events="none" width="100%" height="100%" requiredFeatures="http://www.w3.org/TR/SVG11/feature#Extensibility">
                        <div xmlns="http://www.w3.org/1999/xhtml" style="display: flex; align-items: unsafe center; justify-content: unsafe flex-start; width: 72px; height: 1px; padding-top: 479px; margin-left: 214px;">
                            <div style="box-sizing: border-box; font-size: 0; text-align: left; color: #000000; ">
                                <div style="display: inline-block; font-size: 12px; font-family: &quot;Helvetica&quot;; color: light-dark(#000000, #ffffff); line-height: 1.2; pointer-events: all; white-space: normal; word-wrap: normal; ">
                                    <font style="font-size: 8px;">
                                        act success:
                                        <br/>
                                        tmp_result = true
                                        <br/>
                                        act abort:
                                        <br/>
                                        tmp_result = false
                                    </font>
                                </div>
                            </div>
                        </div>
                    </foreignObject>
                    <text x="214" y="482" fill="light-dark(#000000, #ffffff)" font-family="&quot;Helvetica&quot;" font-size="12px">
                        act success:...
                    </text>
                </switch>
            </g>
        </g>
        <g>
            <path d="M 350 343 L 350 320 L 673.18 320 L 673.18 343" fill="#ffffff" stroke="#000000" stroke-miterlimit="10" pointer-events="all" style="fill: light-dark(#ffffff, var(--ge-dark-color, #121212)); stroke: light-dark(rgb(0, 0, 0), rgb(255, 255, 255));"/>
            <path d="M 350 343 L 350 600 L 673.18 600 L 673.18 343" fill="none" stroke="#000000" stroke-miterlimit="10" pointer-events="none" style="stroke: light-dark(rgb(0, 0, 0), rgb(255, 255, 255));"/>
            <path d="M 350 343 L 673.18 343" fill="none" stroke="#000000" stroke-miterlimit="10" pointer-events="none" style="stroke: light-dark(rgb(0, 0, 0), rgb(255, 255, 255));"/>
        </g>
        <g>
            <g fill="#000000" font-family="&quot;Helvetica&quot;" font-weight="bold" text-anchor="middle" font-size="12px" style="fill: light-dark(rgb(0, 0, 0), rgb(255, 255, 255));">
                <text x="511.09" y="336">
                    Place Action
                </text>
            </g>
        </g>
        <g>
            <path d="M 448.38 387.2 L 537.32 387.2" fill="none" stroke="#000000" stroke-miterlimit="10" pointer-events="stroke" style="stroke: light-dark(rgb(0, 0, 0), rgb(255, 255, 255));"/>
            <path d="M 542.57 387.2 L 535.57 390.7 L 537.32 387.2 L 535.57 383.7 Z" fill="#000000" stroke="#000000" stroke-miterlimit="10" pointer-events="all" style="fill: light-dark(rgb(0, 0, 0), rgb(255, 255, 255)); stroke: light-dark(rgb(0, 0, 0), rgb(255, 255, 255));"/>
        </g>
        <g>
            <ellipse cx="405" cy="400" rx="45" ry="40" fill="#ffffff" stroke="#000000" pointer-events="all" style="fill: light-dark(#ffffff, var(--ge-dark-color, #121212)); stroke: light-dark(rgb(0, 0, 0), rgb(255, 255, 255));"/>
        </g>
        <g>
            <g transform="translate(-0.5 -0.5)">
                <switch>
                    <foreignObject style="overflow: visible; text-align: left;" pointer-events="none" width="100%" height="100%" requiredFeatures="http://www.w3.org/TR/SVG11/feature#Extensibility">
                        <div xmlns="http://www.w3.org/1999/xhtml" style="display: flex; align-items: unsafe center; justify-content: unsafe center; width: 88px; height: 1px; padding-top: 400px; margin-left: 361px;">
                            <div style="box-sizing: border-box; font-size: 0; text-align: center; color: #000000; ">
                                <div style="display: inline-block; font-size: 12px; font-family: &quot;Helvetica&quot;; color: light-dark(#000000, #ffffff); line-height: 1.2; pointer-events: all; white-space: normal; word-wrap: normal; ">
                                    <font style="font-size: 8px;">
                                        initial:
                                        <br/>
                                        RUNNING
                                        <br/>
                                    </font>
                                </div>
                            </div>
                        </div>
                    </foreignObject>
                    <text x="405" y="404" fill="light-dark(#000000, #ffffff)" font-family="&quot;Helvetica&quot;" font-size="12px" text-anchor="middle">
                        initial:...
                    </text>
                </switch>
            </g>
        </g>
        <g>
            <path d="M 566.21 436.35 L 533.57 499.36" fill="none" stroke="#000000" stroke-miterlimit="10" pointer-events="stroke" style="stroke: light-dark(rgb(0, 0, 0), rgb(255, 255, 255));"/>
            <path d="M 531.16 504.02 L 531.27 496.2 L 533.57 499.36 L 537.48 499.42 Z" fill="#000000" stroke="#000000" stroke-miterlimit="10" pointer-events="all" style="fill: light-dark(rgb(0, 0, 0), rgb(255, 255, 255)); stroke: light-dark(rgb(0, 0, 0), rgb(255, 255, 255));"/>
        </g>
        <g>
            <ellipse cx="585" cy="400" rx="45" ry="40" fill="#ffffff" stroke="#000000" pointer-events="all" style="fill: light-dark(#ffffff, var(--ge-dark-color, #121212)); stroke: light-dark(rgb(0, 0, 0), rgb(255, 255, 255));"/>
        </g>
        <g>
            <g transform="translate(-0.5 -0.5)">
                <switch>
                    <foreignObject style="overflow: visible; text-align: left;" pointer-events="none" width="100%" height="100%" requiredFeatures="http://www.w3.org/TR/SVG11/feature#Extensibility">
                        <div xmlns="http://www.w3.org/1999/xhtml" style="display: flex; align-items: unsafe center; justify-content: unsafe center; width: 88px; height: 1px; padding-top: 400px; margin-left: 541px;">
                            <div style="box-sizing: border-box; font-size: 0; text-align: center; color: #000000; ">
                                <div style="display: inline-block; font-size: 12px; font-family: &quot;Helvetica&quot;; color: light-dark(#000000, #ffffff); line-height: 1.2; pointer-events: all; white-space: normal; word-wrap: normal; ">
                                    <font style="font-size: 8px;">
                                        wait_result:
                                        <br/>
                                        RUNNING
                                    </font>
                                </div>
                            </div>
                        </div>
                    </foreignObject>
                    <text x="585" y="404" fill="light-dark(#000000, #ffffff)" font-family="&quot;Helvetica&quot;" font-size="12px" text-anchor="middle">
                        wait_result:...
                    </text>
                </switch>
            </g>
        </g>
        <g>
            <path d="M 486.12 506.86 L 440.11 433.77" fill="none" stroke="#000000" stroke-miterlimit="10" pointer-events="stroke" style="stroke: light-dark(rgb(0, 0, 0), rgb(255, 255, 255));"/>
            <path d="M 437.31 429.32 L 444 433.38 L 440.11 433.77 L 438.08 437.11 Z" fill="#000000" stroke="#000000" stroke-miterlimit="10" pointer-events="all" style="fill: light-dark(rgb(0, 0, 0), rgb(255, 255, 255)); stroke: light-dark(rgb(0, 0, 0), rgb(255, 255, 255));"/>
        </g>
        <g>
            <ellipse cx="510" cy="545" rx="45" ry="45" fill="#ffffff" stroke="#000000" pointer-events="all" style="fill: light-dark(#ffffff, var(--ge-dark-color, #121212)); stroke: light-dark(rgb(0, 0, 0), rgb(255, 255, 255));"/>
        </g>
        <g>
            <g transform="translate(-0.5 -0.5)">
                <switch>
                    <foreignObject style="overflow: visible; text-align: left;" pointer-events="none" width="100%" height="100%" requiredFeatures="http://www.w3.org/TR/SVG11/feature#Extensibility">
                        <div xmlns="http://www.w3.org/1999/xhtml" style="display: flex; align-items: unsafe center; justify-content: unsafe center; width: 88px; height: 1px; padding-top: 545px; margin-left: 466px;">
                            <div style="box-sizing: border-box; font-size: 0; text-align: center; color: #000000; ">
                                <div style="display: inline-block; font-size: 12px; font-family: &quot;Helvetica&quot;; color: light-dark(#000000, #ffffff); line-height: 1.2; pointer-events: all; white-space: normal; word-wrap: normal; ">
                                    <font style="font-size: 8px;">
                                        result_available:
                                        <br/>
                                        if tmp_result:
                                        <br/>
                                        SUCCESS
                                        <br/>
                                        else:
                                        <br/>
                                        FAILURE
                                    </font>
                                </div>
                            </div>
                        </div>
                    </foreignObject>
                    <text x="510" y="549" fill="light-dark(#000000, #ffffff)" font-family="&quot;Helvetica&quot;" font-size="12px" text-anchor="middle">
                        result_availabl...
                    </text>
                </switch>
            </g>
        </g>
        <g>
            <rect x="460" y="355" width="60" height="30" fill="none" stroke="none" pointer-events="all"/>
        </g>
        <g>
            <g transform="translate(-0.5 -0.5)">
                <switch>
                    <foreignObject style="overflow: visible; text-align: left;" pointer-events="none" width="100%" height="100%" requiredFeatures="http://www.w3.org/TR/SVG11/feature#Extensibility">
                        <div xmlns="http://www.w3.org/1999/xhtml" style="display: flex; align-items: unsafe center; justify-content: unsafe flex-start; width: 58px; height: 1px; padding-top: 370px; margin-left: 462px;">
                            <div style="box-sizing: border-box; font-size: 0; text-align: left; color: #000000; ">
                                <div style="display: inline-block; font-size: 12px; font-family: &quot;Helvetica&quot;; color: light-dark(#000000, #ffffff); line-height: 1.2; pointer-events: all; white-space: normal; word-wrap: normal; ">
                                    tick: --
                                </div>
                            </div>
                        </div>
                    </foreignObject>
                    <text x="462" y="374" fill="light-dark(#000000, #ffffff)" font-family="&quot;Helvetica&quot;" font-size="12px">
                        tick: --
                    </text>
                </switch>
            </g>
        </g>
        <g>
            <path d="M 540 400 L 456.37 400" fill="none" stroke="#000000" stroke-miterlimit="10" pointer-events="stroke" style="stroke: light-dark(rgb(0, 0, 0), rgb(255, 255, 255));"/>
            <path d="M 451.12 400 L 458.12 396.5 L 456.37 400 L 458.12 403.5 Z" fill="#000000" stroke="#000000" stroke-miterlimit="10" pointer-events="all" style="fill: light-dark(rgb(0, 0, 0), rgb(255, 255, 255)); stroke: light-dark(rgb(0, 0, 0), rgb(255, 255, 255));"/>
        </g>
        <g>
            <path d="M 373.28 428.38 L 373.05 480 Q 373 490 378.39 481.58 L 401.57 445.36" fill="none" stroke="#000000" stroke-miterlimit="10" pointer-events="stroke" style="stroke: light-dark(rgb(0, 0, 0), rgb(255, 255, 255));"/>
            <path d="M 404.4 440.94 L 403.57 448.72 L 401.57 445.36 L 397.68 444.95 Z" fill="#000000" stroke="#000000" stroke-miterlimit="10" pointer-events="all" style="fill: light-dark(rgb(0, 0, 0), rgb(255, 255, 255)); stroke: light-dark(rgb(0, 0, 0), rgb(255, 255, 255));"/>
        </g>
        <g>
            <rect x="426" y="468" width="60" height="29" fill="none" stroke="none" pointer-events="all"/>
        </g>
        <g>
            <g transform="translate(-0.5 -0.5)">
                <switch>
                    <foreignObject style="overflow: visible; text-align: left;" pointer-events="none" width="100%" height="100%" requiredFeatures="http://www.w3.org/TR/SVG11/feature#Extensibility">
                        <div xmlns="http://www.w3.org/1999/xhtml" style="display: flex; align-items: unsafe center; justify-content: unsafe flex-start; width: 58px; height: 1px; padding-top: 483px; margin-left: 428px;">
                            <div style="box-sizing: border-box; font-size: 0; text-align: left; color: #000000; ">
                                <div style="display: inline-block; font-size: 12px; font-family: &quot;Helvetica&quot;; color: light-dark(#000000, #ffffff); line-height: 1.2; pointer-events: all; white-space: normal; word-wrap: normal; ">
                                    tick:
                                    <br/>
                                    --
                                    <br/>
                                    halt:
                                    <br/>
                                    tmp_result = false
                                </div>
                            </div>
                        </div>
                    </foreignObject>
                    <text x="428" y="486" fill="light-dark(#000000, #ffffff)" font-family="&quot;Helvetica&quot;" font-size="12px">
                        tick:...
                    </text>
                </switch>
            </g>
        </g>
        <g>
            <path d="M 620 376.72 L 627.99 363.55 Q 633.18 355 633.18 365 L 633.18 398.63" fill="none" stroke="#000000" stroke-miterlimit="10" pointer-events="stroke" style="stroke: light-dark(rgb(0, 0, 0), rgb(255, 255, 255));"/>
            <path d="M 633.18 403.88 L 629.68 396.88 L 633.18 398.63 L 636.68 396.88 Z" fill="#000000" stroke="#000000" stroke-miterlimit="10" pointer-events="all" style="fill: light-dark(rgb(0, 0, 0), rgb(255, 255, 255)); stroke: light-dark(rgb(0, 0, 0), rgb(255, 255, 255));"/>
        </g>
        <g>
            <rect x="633.18" y="365" width="40" height="30" fill="none" stroke="none" pointer-events="all"/>
        </g>
        <g>
            <g transform="translate(-0.5 -0.5)">
                <switch>
                    <foreignObject style="overflow: visible; text-align: left;" pointer-events="none" width="100%" height="100%" requiredFeatures="http://www.w3.org/TR/SVG11/feature#Extensibility">
                        <div xmlns="http://www.w3.org/1999/xhtml" style="display: flex; align-items: unsafe center; justify-content: unsafe center; width: 38px; height: 1px; padding-top: 380px; margin-left: 634px;">
                            <div style="box-sizing: border-box; font-size: 0; text-align: center; color: #000000; ">
                                <div style="display: inline-block; font-size: 8px; font-family: &quot;Helvetica&quot;; color: light-dark(#000000, #ffffff); line-height: 1.2; pointer-events: all; white-space: normal; word-wrap: normal; ">
                                    tick: --
                                </div>
                            </div>
                        </div>
                    </foreignObject>
                    <text x="653" y="382" fill="light-dark(#000000, #ffffff)" font-family="&quot;Helvetica&quot;" font-size="8px" text-anchor="middle">
                        tick: --
                    </text>
                </switch>
            </g>
        </g>
        <g>
            <rect x="563" y="457" width="74" height="29" fill="none" stroke="none" pointer-events="all"/>
        </g>
        <g>
            <g transform="translate(-0.5 -0.5)">
                <switch>
                    <foreignObject style="overflow: visible; text-align: left;" pointer-events="none" width="100%" height="100%" requiredFeatures="http://www.w3.org/TR/SVG11/feature#Extensibility">
                        <div xmlns="http://www.w3.org/1999/xhtml" style="display: flex; align-items: unsafe center; justify-content: unsafe flex-start; width: 72px; height: 1px; padding-top: 472px; margin-left: 565px;">
                            <div style="box-sizing: border-box; font-size: 0; text-align: left; color: #000000; ">
                                <div style="display: inline-block; font-size: 12px; font-family: &quot;Helvetica&quot;; color: light-dark(#000000, #ffffff); line-height: 1.2; pointer-events: all; white-space: normal; word-wrap: normal; ">
                                    <font style="font-size: 8px;">
                                        act success:
                                        <br/>
                                        tmp_result = true
                                        <br/>
                                        act abort:
                                        <br/>
                                        tmp_result = false
                                    </font>
                                </div>
                            </div>
                        </div>
                    </foreignObject>
                    <text x="565" y="475" fill="light-dark(#000000, #ffffff)" font-family="&quot;Helvetica&quot;" font-size="12px">
                        act success:...
                    </text>
                </switch>
            </g>
        </g>
        <g>
            <rect x="360" y="494" width="60" height="29" fill="none" stroke="none" pointer-events="all"/>
        </g>
        <g>
            <g transform="translate(-0.5 -0.5)">
                <switch>
                    <foreignObject style="overflow: visible; text-align: left;" pointer-events="none" width="100%" height="100%" requiredFeatures="http://www.w3.org/TR/SVG11/feature#Extensibility">
                        <div xmlns="http://www.w3.org/1999/xhtml" style="display: flex; align-items: unsafe center; justify-content: unsafe flex-start; width: 58px; height: 1px; padding-top: 509px; margin-left: 362px;">
                            <div style="box-sizing: border-box; font-size: 0; text-align: left; color: #000000; ">
                                <div style="display: inline-block; font-size: 12px; font-family: &quot;Helvetica&quot;; color: light-dark(#000000, #ffffff); line-height: 1.2; pointer-events: all; white-space: normal; word-wrap: normal; ">
                                    halt:
                                    <br/>
                                    tmp_result = false
                                </div>
                            </div>
                        </div>
                    </foreignObject>
                    <text x="362" y="512" fill="light-dark(#000000, #ffffff)" font-family="&quot;Helvetica&quot;" font-size="12px">
                        halt:...
                    </text>
                </switch>
            </g>
        </g>
        <g>
            <rect x="465" y="410" width="60" height="30" fill="none" stroke="none" pointer-events="all"/>
        </g>
        <g>
            <g transform="translate(-0.5 -0.5)">
                <switch>
                    <foreignObject style="overflow: visible; text-align: left;" pointer-events="none" width="100%" height="100%" requiredFeatures="http://www.w3.org/TR/SVG11/feature#Extensibility">
                        <div xmlns="http://www.w3.org/1999/xhtml" style="display: flex; align-items: unsafe center; justify-content: unsafe flex-start; width: 58px; height: 1px; padding-top: 425px; margin-left: 467px;">
                            <div style="box-sizing: border-box; font-size: 0; text-align: left; color: #000000; ">
                                <div style="display: inline-block; font-size: 12px; font-family: &quot;Helvetica&quot;; color: light-dark(#000000, #ffffff); line-height: 1.2; pointer-events: all; white-space: normal; word-wrap: normal; ">
                                    halt: tmp_result = false
                                </div>
                            </div>
                        </div>
                    </foreignObject>
                    <text x="467" y="429" fill="light-dark(#000000, #ffffff)" font-family="&quot;Helvetica&quot;" font-size="12px">
                        halt: tmp_...
                    </text>
                </switch>
            </g>
        </g>
    </g>
    <switch>
        <g requiredFeatures="http://www.w3.org/TR/SVG11/feature#Extensibility"/>
        <a transform="translate(0,-5)" xlink:href="https://www.drawio.com/doc/faq/svg-export-text-problems" target="_blank">
            <text text-anchor="middle" font-size="10px" x="50%" y="100%">
                Text is not SVG - cannot display
            </text>
        </a>
    </switch>
</svg><|MERGE_RESOLUTION|>--- conflicted
+++ resolved
@@ -1,87 +1,167 @@
-<<<<<<< HEAD
-<svg host="65bd71144e" xmlns="http://www.w3.org/2000/svg" xmlns:xlink="http://www.w3.org/1999/xlink" version="1.1" width="891px" height="601px" viewBox="-0.5 -0.5 891 601" content="&lt;mxfile&gt;&lt;diagram id=&quot;L8sj1IRMkiojp0_DbZir&quot; name=&quot;Page-1&quot;&gt;7V1dc9o4FP01mdl9KGNb/nxM0rTbmTabSdrZ7VNHMQp4YywqTEj661cCC2RJgGxsDBQ600Hyl3zvuedK99jkAlyPXj8SOB5+wX2UXjhW//UCvL9wHNeJ6P+s423RAVxn0TEgSX/RZa86HpJfqOi0it5p0keT0o45xmmejMudMc4yFOelPkgInpV3e8Jp+apjOEBKx0MMU7X3n6SfDxe9oWet+v9CyWDIr2xbxZYR5DsXHZMh7OOZ0AVuLsA1wThffBu9XqOU2Y7bZXHchzVblwMjKMtNDijs/gLTaXFvV2gIXxJMaO9XglAxzPyN3/tkloxSmNHW1SSHJC+8Q68DroaYJL9wlsOU9ti0Ix4maf8zfMNTNpqnFM9444o1/iYJHSfME5zRzRkmzDpXBE2SX/BxfkF21iTLEbmH2TMb+8MYxkk2oJs8ti1mV0syRL6+jdn+ORsyPTntLgZmU5teqWYpLPWCSI5eha7CTB8RHqGcvNFdiq3cYwVk3aI5W/nfA0XfUPC9ExadsMDcYHnmlVvol8Izei8BxUv3DCGya2bDJEfMQKw9o5HHXJKPuDNUIziVjWB726ywxLpoBbcBI7iKER7QzynKYhqD9OKOnzJYPVLg+gP27Qsa4eIK3RrJBnu0kqdYSbGAcLcET7M+6vNonZKXeYNF1gRPSYzuEEnoGBBZxR3bSAN/gPI1G0Va8GkbZX2hleGbPiXTYjjssizs8QBncKsPFmMqxcRiJCWEoH6JvVU/EZRSznkpk7nO6PNDLwmBb8IOY0wJaSKc+Y51CO73y+6PnDIDb9ndtkPJ34sBrLy/vBMjQEQnAAiKA/L2Lztbz+PN78XJ5433r6XWG2+9JrlwGG1952ek31cHsQY/xgh8rgo+224FfQpeIuD0JMSEvkQchTcWB66wVBnJwO458rU2ozkoZ0nHahbM3MgCmu/S6SDJVPr/I6PTmAHM0Z9dpADJDM4eM4CtzunW2micxM9d2Mf2ujQQUO4YCQyU4fnkVrjhOjRSl7KaSo86hnIOIz96oBfIrOJuzpFWu7QCwlNIkntMdiA6DCgFvpqgNkMJgApQUo+WgOvJmbfwv5x562BSnbgdZqoLO6Ryfo5z4BoGrtvOLLVy4EahmgM2zyxdf6fAlTOIXJZpLnDdCnPUcUojs4uode0Oo1ZTz7otGIz2XsbzeqBsE6HuqN5/5WqeJ7GWppAFWivnuQbTjS0z0tXs0nKXHfP5ZQ+421bFrLUkswt5qRyFjkBD/HzrJ7q0IZ9MA1A+5xbpydPwk98KPyl8YEt84IdGdKCeJ9p8njUr8Tq0oqvsLQiFVbtL6PF/TjHf8G4yT0aXdIdw/Dp3Dt/MaWhJTLwjyZI8Yfnpkm+io3tUdl/y2P2329tPtx/VDcLhi0HybhntaZqMJwzk1amPk4n54nNr6EeayG8k8A2KcZsD3zCyfE1kBU1HlvFd+/tD7gwm+Q+CJtM010J3hei16D0srEadgdWz6yalUkJaNtZkI0NEBxpEe50hOtgfohdg/gFfYJLORVFTWCdPzF6jMQ8H3T4P366vbx4e1A0onSDtER8uP33+dn9zmMEiC2+hWbRETUSLo0AixfEPupkp47Rp9WEOFfvQO8vna0iCn9E1TjFZhRZMkwHTxVP0NAdQkqbSHoL9mJWSGKaXxUGjpN9P19l9tQ7eHIFVTF/mKeAplvc1lgdNWN5A8jSs75bmvXwxbrwAN03EjdPWuilu2ANBtPyEYclDkdVzLOHjlc9vOgF2LNDzI/U8ZldpbnrsBQ04vV5Jf1uGEx5GCXdbHLWDnOqyYJllA0vy3W7FeE990IMy27M2G717p/YN4ZpkJ+RCzslPkOW5UyVlSYy1Pd+IlPkjA7uQsh/VDEdb5OCN4SiFlX72KYTqbvNPHZHvqVYh1y49u+cD4Z/jG5Fq5TCXSmSg2TDn4NSFucXiukZQxiibF6HaC0tjLq8voGiWeG5LUyfbUgsSZ/rkjvGlNGc2pW2CPYFbkT3V2+WLd4HDWtL/VeKQn34xfDypzlxBVRKaWojDeH74NI7RZGIaEDmZInXHxangIyZVI8tskX2YAVdZkwmkWpcdRErEBW47EeepNcolEVpHznyVHeFHbtkRXEnex2pe1cbu2LTARBcsvY8AmrGFY/Ws0gI2KE+KfDVbAwf07FA4xtdgdlOFthjMPYpzmA1YyW+H0SwrM5s8RaGOSAZzdMWwNNmVlXeWOY5O3+SwFfMtd4a4ZvD3lIOPT9/01fVAU6lclTMPQ7pcct0RSJe++lRLxZg2DBpHEzSNv9hhfNdOa6AUlcpuVckaMOxOlfQrP7zdkCqpBavmCTvOYx2AVS2cNgVWRYQ8RcGxRhx0KDj6quyFH/+jU8Yj1RzrWL8zzdHXPdJSjZYa0RyNM2jjpHTWHKlVj1hzNF6wtIOcA9McA3Wed9Yca5FyUK5ILF/020PVnBfoj1Fz5IZuvTYf6mtThbtCM67UvMQe9RjdW57tARCGjvyaVC+wvcAJA8/xXNeShr2G96sLlhvvrZgeNEYZ6hTgFPTL6hG/xeyuOitrT85Ui8dnZl5TO7IDsD9m3uCXY1dX6qxb3F4kfspqS2Qb+aWJgAnae475LJ/uHVcUWJtwZbuqiteWnMqV29I7kOz2u5LxgPQsXCu6nal1Qp3UUW3memz6GAeEuNwM+U/3CcvNsEhKZ31MAY1OgDltfWzJIkegj4VqBaFiTBsGjeZ3z8LOXoQK23v+6nD0sRow7E4fC6s+OtiUPqYFq+YlBs5jHYC1vTeofwt9rEYcdKiPhS3UZ/a/Cqhj885UsVC3nKxGRo2oYsZ5c08/2fh7qWL87o5RFTNephzIzyi1q4qF6ir+rIrVIuVAepeE/wLQHmqvPJceoyrGDX1WxVZXOWxVLFKrFKegilWP+MNRxSJdZeJc5D/STLL89WKeSkCgIKmtqr5tqRP8c45fq6+avTTViGNsVVE4GYF197JDpFYdGloC0+bqb/Us0uXqDx6Bm/8B&lt;/diagram&gt;&lt;/mxfile&gt;">
-=======
-<svg host="65bd71144e" xmlns="http://www.w3.org/2000/svg" style="background: transparent; background-color: transparent;" xmlns:xlink="http://www.w3.org/1999/xlink" version="1.1" width="891px" height="601px" viewBox="-0.5 -0.5 891 601" content="&lt;mxfile&gt;&lt;diagram id=&quot;L8sj1IRMkiojp0_DbZir&quot; name=&quot;Page-1&quot;&gt;7V1dc6M4Fv01eWwXID4fk0y6d6pmsl3JdO3OU5eCFVvbGDwYx0n/+pUAGSEJW2Awttvuqi5LgICrc8+9ugecG3C/eP+SwuX8z2SKohvLmL7fgN9uLMsNfPI/7fgoOpzAKDpmKZ4WXWbV8Yx/orKT7bbGU7Sq7ZglSZThZb0zTOIYhVmtD6Zpsqnv9ppE9bMu4QxJHc8hjOTe/+BpNi96fceo+v+F8GzOzmwa5ZYFZDuXHas5nCYbrgs83ID7NEmy4tvi/R5F1HbMLsVxnxu2bi8sRXGmc4BVHPAGo3V5b3doDt9wkpLev1KEysvMPti9rzZ4EcGYtO5WGUyzcnbIecDdPEnxzyTOYER6TNIRznE0/QN+JGt6Na9RsmGNO9r4d4rJdcIMJzHZHCcptc5dilb4J3zJT0hHxXGG0icY/6DX/ryEIY5nZJNDt4X0bDhG6V8fS7p/Ri+ZDE66ywsziU3vZLOUlnpDaYbeua7STF9QskBZ+kF2KbeyGSsha5fNTTX/Dij75tzcW37ZCUvMzbYjV9NCvpQzo54lIM3SE0WIODWbOc4QNRBtb4jn0SnJFmwyZCNYrY1gOvussMU6bwW7ByPYkhGe0T9rFIfEB8nJLTeisHohwHVn9NufaJGUZxjXSCY4opUcyUqSBbi7TZN1PEVT5q3r9C1vUM9aJes0RF9Risk1oLTyO7qROP4MZQ0beVpwSRvFU64VJw9TQqbl5dDTUrdPZkkM985BcU01nyiupIYQNK2xtzxPKYoI57zVyVxl9PzQ2zSFH9wOy4QQ0oob+Svt4KbfrU9/YNUZeM/upukL811cQDX72zvRAkRwAYAgOEg//ktHmzis+Xc5eN747b3W+mCtd5xxh5HW32xE8r06iDbYMVrgs2XwmeYg6JPwYpqmNalDpgpObJhyOoojKzC1hjIwJ5YAT383nL16mLSMftHMrMzB+ZGkKzOYodswzyOkOMB6aE5Akz1YTqL7z5pmWXf3ZF4xovnOI9pU3ezwKcxgDo1yGHKFxUhs9OPHF8HE1hHDiyknjF9x+OOXsb3pjGl8IN0x4qgzTvKsnLvhLvzXlWv7iusqarVOI7A7YOKJbGjvDu7GsHQI/EuI7keM0iA4DSh5rhxYd0MJgBZQko52HDEpFfionH8xY+iCSTnjPE6INk8nTGxX/WOECTbGlRQ0ScEeJnVvTQqBL8eX3dm27R5CCraAUldEX3+kYMt5+9eIOGCdEab4TaQEShKfxU7SVdv16P5tmyP6t6IcyAiW9DKLCjbhyrby/bcuhjoCchR1QDBYNdTWSHr25MVVjmvY2448y50Ae19Rgba2tHcjVhoC3+IIi43XnG6ThjiYAqAs8+eJzFEwmTsIk8lFCCGvdX0t4pDHCXaP01DH6EJAqsJoLeuo0MPyC7rh0yoPW7dkB3/5XnCQkH5sqYp14BhnmEayW46wXlTMVvQ8fXt8/P3xS3NetC+hIbeKlysK8vbUx8hEfwm81/UDhef34vgatczdjq/pWa7Cs7y+PUv7rt3jIXcDcfY9Rat1lCmhWyG6Eb2nhdVgNLA6ZtegVAtI20ZDNNJEtKdAtDMaor3jIboA83f4BnGUa8q6sMav1F6LJXMH1T7P3+7vH56f5Q0oWiHlEZ9vf//j29PDaTqLqFv6et4S9OEtlgSJKAm/k830wQLSNPJFvmgfcmdZvtpMkx/oPomStHItGOEZfawgQq85gHAUCXtw9qNWwiGMbsuDFng6jZrsXq2Yd3tgG9PXeQo4kuVdheVBH5bXUIw1q8y1vJct27WX6rqBuHfaakpx/Qnwgu3H92szFBgTy+A+Tn183QTYMsDEDeRx9M7SX3rseD1MejdhYV+E457l8Q9bHA2DnPaiap1lPUOYu8MkAUd+ToYw2w9lNPr0Se6bw4Zgx8VCxsmvkMa5SyVlQco2HVeLlNkTF4eQsht0dEeT5+Cd7ii4lTr75Fz1sPxTReRHqlUAoVbhmBMXcP8sV4tUW7u5UCID/bo5A6fKzQ3q1x2cMkRxXoQazi21uby71KJY4tkDpU6mIRckrvTJJsYVwpxeStsHezrNFZMX5eIywjH6xK6COlBe33R2rjB1V6qmWS5VjTZnyWHUtEhsrinmqsiJ32BrebfZc/bZZ5dIdCluJi4dy8cIeD/zXNnPbPdwPwN2yyxFvl9WJONyhYGe9pEDtPgcnSuEhB5XV7Ji11fBC4b54eswRKuVbuDJ0jWSdyyGgi9J2jaC6RWzTtPjWmufnlBTNr1A9jh7oMgmS5/08csbHdm39rYO6McWljExavUJr57zunIyBiwwMX3uGAU57SzAlxfzhMIMxjNa0T3garbsuSs3JLEYpTHM0B3F0upQMjhYxTo7+ZrBlqd5Nhn8ktA9EvWfn3ztysu9viKIrFafhjK95bozUKZd+fGmg1MjpdNYCqfp/bUn7bu2BgMlL0SPKzp3gOF4orPb+g2BnkRnJVgVj1oyHhsBrHJdvC+wShrzJerJHfxgRD3ZlVXN5OV/JGU8U0m5i/VHk5RdVf2tHS31IilrR9DeSekqKROrnrGkrL1gGQY5JyYpe3Ked5WUO5GyV69IbN8mPYIowvSXc5SUmaEHLwn76toUK63rcaXiJx6CCaV7wzEdAHxfePPPcSee6XiW7zmWY9uGcNkNvN9ej955b2V60BtlyCnAJcjT7T1+j9ltOSsbTq2Wi8dXZm6oHZkeOB4z75gX49ebCNOeBPzHrqevpta89OEw3nCPqV9Vu6PjigBrF65MW6GbD6TiMcFQfBn2ZiwZDwiPOg6i2+lax1dJHe0y13PTxxgg+OWmz37Ykltu+mVQuupjEmhUAsxl62NbFjkDfcyXKwgtfVrTaRS/CuiP9p6bP9xjP6ejj3WA4Xj6GHs47uj6mBKsindUGI+NANbhXpD/JfSxDn4woj7mD1CfOf4qoIvNR1PFfNVysh0Z9aKKacfNY/2g6S+lirG7O0dVTHuZciK/pzWsKubLq/irKtaJlD3hVSH2A09HqL2yWHqOqhgz9FUVq85y2qpYIFcpLkEVa+/xp6OKBarKxLXIf6aRZPsT2SyUAE9C0lBVfdOQE/xrjG/UV2W5ZagYv13zXaLAenjZIZCrDj0tgUmz+ktWRbis/hwYePg/&lt;/diagram&gt;&lt;/mxfile&gt;">
->>>>>>> c4c12097
+<svg host="65bd71144e" xmlns="http://www.w3.org/2000/svg" xmlns:xlink="http://www.w3.org/1999/xlink" version="1.1" width="891px" height="601px" viewBox="-0.5 -0.5 891 601" content="&lt;mxfile&gt;&lt;diagram id=&quot;L8sj1IRMkiojp0_DbZir&quot; name=&quot;Page-1&quot;&gt;7V1dc6M4Fv01eWwXQnw+Jpl071TNZLuS6dqdpy6CFVvbGDwYx0n/+pUwMkIStsB82G67H9oSIODq3HOv7gHnBt4v3r+kwXL+ZzJF0Y1pTN9v4G83pgkcyyD/0Z6PbY8JINz2zFI8LfYqO57xT1R0FgfO1niKVpUdsySJMrysdoZJHKMwq/QFaZpsqru9JlH1rMtghqSO5zCI5N7/4Gk23/Z6tlH2/wvh2ZydGRjFlkXAdi46VvNgmmy4LvhwA+/TJMm23xbv9yii1mN22R73uWbr7sJSFGc6B5jbA96CaF3c2x2aB284SUnvXylCxWVmH+zeVxu8iIKYtO5WWZBmxeyQ88C7eZLin0mcBRHpAaQjnONo+kfwkazp1bxGyYY17mjj3ykm1xlkOInJ5jhJqXXuUrTCP4OX/IR0VBxnKH0K4h/02p+XQYjjGdlk020hPRuOUfrXx5Lun9FLJoOT7uLCALHpnWyWwlJvKM3QO9dVmOkLShYoSz/ILsVWNmMFZhmGN+X827Dom3Nzb3pFZ1BgbrYbuZwW8qWYGfUsQWmWnihCxKnZzHGGqIFoe0N8j05JtmCTIRvBbGwEYB+ywg7rvBWsDoxgSUZ4Rv+sURwSHyQnN52IwuqFANeZ0W9/okVSnGFcIwE4oJVsyUqSBbi7TZN1PEVT5q3r9C1vUM9aJes0RF9Risk1oLT0O7qROP4MZTUbeVpwSBvFU64VJw9TQqbF5dDTUrdPZkkcHJyD7TVVfGJ7JRWEoGmFveV5SlFEOOetSuYqo+eH3qZp8MHtsEwIIa24kb/SDm76ner0+2aVgQ/sDoAnzPf2AsrZ392JFiD8CwAEwUH68V862sRmzb+LwfPGb++V1gdrveOMO4y0/mYjku/lQbTBjtECnyWDD4Be0CfhBQBoTqqQIRgSmKOYju2RJZgaQxmCiSnA09sPZ7caJk2jWzQzK3NwfiTpyizI0G2Y5xFSHGA9NCegyV5QTKLzz5pmWXf3ZF4xovnOI9qU3ezwaZAFOTSKYcgVbkdiow8fXwQTmwOGFyAnjF9x+OOXsT2wxzQ+lO4YcdQZJ3lWzt1wG/5ry7VdxXUVtZqnEdhtOHFFNrT2B3ejXzqE3iVE9wGjNPRPA0quIwfW/VCCsAGUpKNtAbi+mDEU8y9mDG0wKWecw4RocDphYrfqHyNMsDGupKBJClY/qXtjUvA9Ob7sz7Yt5yhSEKKTI9aquiMFS87bv0bEAauMMMVvIiVQkvgsdpKuyq6D+7cFRvRvRTmQESzpZRYVbMKVbeX7b1wMtQV+U9QBYW/VUEsj6TmQF5c5rmHtOvIsdwKtQ0UF2trR3o1YafA9kyMsNl59uk0a4mAKgLLMnycyW8FkTi9MJhchJObQIg55HH//ODV1jDYEpCqMVrKOEj0sv6AbPq3ysHVLdvCW71sOEtKPHVWxDhzjDNNIdssR1ouK2bY9T98eH39//FKfFx1KaMit4uWKgrw59TEy0V8CH3R9X+H5nTi+Ri1zv+Nrepaj8Cy3a8/SvmtnOORuApx9T9FqHWVK6JaIrkXvaWHVHw2sNmgblCoBadeoiUaaiHYViLZHQ7Q7HKK3YP4evAU4yjVlXVjjV2qvxZK5g2qf52/39w/Pz/IGFK2Q8ojPt7//8e3p4TSdRdQtPT1v8bvwFlOCRJSE38lm+mABaRr5Il+0D7mzLF9tpskPdJ9ESVq6VhDhGX2sIEKvOYBwFAl7cPajVsJhEN0WBy3wdBrV2b1cMe/3wCamr/IUtCXLOwrLwy4sr6EYa1aZK3kvW7ZrL9V1A3HntFWX4noT6Pq7j+dVZsg3JqbBfezq+LoJsGnAiePL4+idpbv02HY7mPR2wsKhCMc9y+MdtzjqBznNRdUqy7qGMHfHSQK2/JwMYbYfymj06ZPcNw9qgh0XCxknvwY0zl0qKQtSNrAdLVJmT1wcQ8qO39IdAc/Be91RcCt19sm56nH5p4rIB6pVQKFWYYOJA7l/pqNFqo3dXCiRwW7dnIFT5eYG9esWThmiOC9C9eeW2lzeXmpRLPGsnlInYMgFiSt9solxhDCnl9J2wZ52fcXkRbm4jHCMPrGroA6U1zftvStM3ZUqAMVS1WhylhxGdYvE+ppiroqc+A02lnfrPeeQffaJRJfiZuLSsXiMgPcz15H9zHKO9zNoNcxS5PtlRTIuV+jpaR85QIvP0Wk+RNkmJ5cVu64KXkGYH74OQ7Ra6QaeLF0jecftUMFLkjaNYHrFrNP0uMbapyvUlIHryx5n9RTZZOmTPn55oyP7Vt7Wgd3YwjQmRqU+4VZzXkdOxqAJJ8DjjlGQ094CfHExTyjMgnhGK7pHXM2OPfflhiQWozQOMnRHsbQ6lgyOVrHOTr5msOVpnk0GvyR0BqL+85OvHXm511UEkdXq01Cmd1x3Bsq0Iz/edHRqpHQaU+E0nb/2pH3XZm+g5IXocUXnFjAcT3R2Gr8h0JHorASr4lFLxmMjgFWui3cFVkljvkQ9uYUfjKgnO7Kqmbz8j6SMZyopt7H+aJKyo6q/NaOlTiRl7QjaOSldJWVi1TOWlLUXLP0g58QkZVfO866ScitSdqsVid3bpAOIIkx/OUdJmRm695Kwp65NsdK6HlcqfuLBn1C6N2xgQ+h5wpt/tjNxge2anmubtmUZwmXX8H5zPXrvvRXpQWeUIacAlyBPN/f4A2a35KysP7VaLh5fmbmmdgRcOBwz75kX49ebCGBNfP5jVdNXoDUvXTiM299j6lfVbnBcEWDtwxWwFLp5TyoeEwzFl2FvxpLxoPCoYy+6na51PJXU0SxzPTd9jAGCX2567IctueWmVwSlqz4mgUYlwFy2PrZjkTPQxzy5gtDQpzWdRvGrgN5o77l5/T32czr6WAsYjqePsYfjBtfHlGBVvKPCeGwEsPb3gvwvoY+18IMR9TGvh/rM8KuANjYfTRXzVMvJZmTUiSqmHTeH+kHTX0oVY3d3jqqY9jLlRH5Pq19VzJNX8VdVrBUpu8KrQuwHngaovbJYeo6qGDP0VRUrz3LaqpgvVykuQRVr7vGno4r5qsrEtch/ppFk9xPZLJRAV0JSX1V9YMgJ/jXG1+qrstzSV4zfrfkuUWA9vuzgy1WHjpbApFn+JattuCz/IBh8+D8=&lt;/diagram&gt;&lt;/mxfile&gt;">
     <defs/>
     <g>
-        <g>
-            <path d="M 0 20 L 0 0 L 530 0 L 530 20" fill="#ffffff" stroke="#000000" stroke-miterlimit="10" pointer-events="all" style="fill: light-dark(#ffffff, var(--ge-dark-color, #121212)); stroke: light-dark(rgb(0, 0, 0), rgb(255, 255, 255));"/>
-            <path d="M 0 20 L 0 280 L 530 280 L 530 20" fill="none" stroke="#000000" stroke-miterlimit="10" pointer-events="none" style="stroke: light-dark(rgb(0, 0, 0), rgb(255, 255, 255));"/>
-            <path d="M 0 20 L 530 20" fill="none" stroke="#000000" stroke-miterlimit="10" pointer-events="none" style="stroke: light-dark(rgb(0, 0, 0), rgb(255, 255, 255));"/>
-        </g>
-        <g>
-            <g fill="#000000" font-family="&quot;Helvetica&quot;" font-weight="bold" text-anchor="middle" font-size="12px" style="fill: light-dark(rgb(0, 0, 0), rgb(255, 255, 255));">
-                <text x="264.5" y="14.5">
-                    Behavior Tree
-                </text>
-            </g>
-        </g>
-        <g>
-            <rect x="215" y="40" width="100" height="40" fill="#ffffff" stroke="#000000" pointer-events="all" style="fill: light-dark(#ffffff, var(--ge-dark-color, #121212)); stroke: light-dark(rgb(0, 0, 0), rgb(255, 255, 255));"/>
-        </g>
-        <g>
-            <g transform="translate(-0.5 -0.5)">
-                <switch>
-                    <foreignObject style="overflow: visible; text-align: left;" pointer-events="none" width="100%" height="100%" requiredFeatures="http://www.w3.org/TR/SVG11/feature#Extensibility">
-                        <div xmlns="http://www.w3.org/1999/xhtml" style="display: flex; align-items: unsafe center; justify-content: unsafe center; width: 98px; height: 1px; padding-top: 60px; margin-left: 216px;">
-                            <div style="box-sizing: border-box; font-size: 0; text-align: center; color: #000000; ">
-                                <div style="display: inline-block; font-size: 12px; font-family: &quot;Helvetica&quot;; color: light-dark(#000000, #ffffff); line-height: 1.2; pointer-events: all; white-space: normal; word-wrap: normal; ">
-                                    Root
+        <path d="M 0 20 L 0 0 L 530 0 L 530 20" fill="rgb(255, 255, 255)" stroke="rgb(0, 0, 0)" stroke-miterlimit="10" pointer-events="all"/>
+        <path d="M 0 20 L 0 280 L 530 280 L 530 20" fill="none" stroke="rgb(0, 0, 0)" stroke-miterlimit="10" pointer-events="none"/>
+        <path d="M 0 20 L 530 20" fill="none" stroke="rgb(0, 0, 0)" stroke-miterlimit="10" pointer-events="none"/>
+        <g fill="rgb(0, 0, 0)" font-family="Helvetica" font-weight="bold" pointer-events="none" text-anchor="middle" font-size="12px">
+            <text x="264.5" y="14.5">
+                Behavior Tree
+            </text>
+        </g>
+        <rect x="215" y="40" width="100" height="40" fill="rgb(255, 255, 255)" stroke="rgb(0, 0, 0)" pointer-events="none"/>
+        <g transform="translate(-0.5 -0.5)">
+            <switch>
+                <foreignObject pointer-events="none" width="100%" height="100%" requiredFeatures="http://www.w3.org/TR/SVG11/feature#Extensibility" style="overflow: visible; text-align: left;">
+                    <div xmlns="http://www.w3.org/1999/xhtml" style="display: flex; align-items: unsafe center; justify-content: unsafe center; width: 98px; height: 1px; padding-top: 60px; margin-left: 216px;">
+                        <div data-drawio-colors="color: rgb(0, 0, 0); " style="box-sizing: border-box; font-size: 0px; text-align: center;">
+                            <div style="display: inline-block; font-size: 12px; font-family: Helvetica; color: rgb(0, 0, 0); line-height: 1.2; pointer-events: none; white-space: normal; overflow-wrap: normal;">
+                                Root
+                            </div>
+                        </div>
+                    </div>
+                </foreignObject>
+                <text x="265" y="64" fill="rgb(0, 0, 0)" font-family="Helvetica" font-size="12px" text-anchor="middle">
+                    Root
+                </text>
+            </switch>
+        </g>
+        <rect x="215" y="130" width="100" height="40" fill="rgb(255, 255, 255)" stroke="rgb(0, 0, 0)" pointer-events="none"/>
+        <g transform="translate(-0.5 -0.5)">
+            <switch>
+                <foreignObject pointer-events="none" width="100%" height="100%" requiredFeatures="http://www.w3.org/TR/SVG11/feature#Extensibility" style="overflow: visible; text-align: left;">
+                    <div xmlns="http://www.w3.org/1999/xhtml" style="display: flex; align-items: unsafe center; justify-content: unsafe center; width: 98px; height: 1px; padding-top: 150px; margin-left: 216px;">
+                        <div data-drawio-colors="color: rgb(0, 0, 0); " style="box-sizing: border-box; font-size: 0px; text-align: center;">
+                            <div style="display: inline-block; font-size: 12px; font-family: Helvetica; color: rgb(0, 0, 0); line-height: 1.2; pointer-events: none; white-space: normal; overflow-wrap: normal;">
+                                SequenceWith
+                                <br/>
+                                Memory
+                            </div>
+                        </div>
+                    </div>
+                </foreignObject>
+                <text x="265" y="154" fill="rgb(0, 0, 0)" font-family="Helvetica" font-size="12px" text-anchor="middle">
+                    SequenceWith...
+                </text>
+            </switch>
+        </g>
+        <path d="M 265 80 L 265 86 Q 265 92 265 102 L 265 110 Q 265 118 265 120.82 L 265 123.63" fill="none" stroke="rgb(0, 0, 0)" stroke-miterlimit="10" pointer-events="none"/>
+        <path d="M 265 128.88 L 261.5 121.88 L 265 123.63 L 268.5 121.88 Z" fill="rgb(0, 0, 0)" stroke="rgb(0, 0, 0)" stroke-miterlimit="10" pointer-events="none"/>
+        <path d="M 265 170 L 240.67 178.65 Q 231.25 182 221.38 183.59 L 79.87 206.41 Q 70 208 70 210.82 L 70 213.63" fill="none" stroke="rgb(0, 0, 0)" stroke-miterlimit="10" pointer-events="none"/>
+        <path d="M 70 218.88 L 66.5 211.88 L 70 213.63 L 73.5 211.88 Z" fill="rgb(0, 0, 0)" stroke="rgb(0, 0, 0)" stroke-miterlimit="10" pointer-events="none"/>
+        <rect x="20" y="220" width="100" height="40" fill="rgb(255, 255, 255)" stroke="rgb(0, 0, 0)" pointer-events="none"/>
+        <g transform="translate(-0.5 -0.5)">
+            <switch>
+                <foreignObject pointer-events="none" width="100%" height="100%" requiredFeatures="http://www.w3.org/TR/SVG11/feature#Extensibility" style="overflow: visible; text-align: left;">
+                    <div xmlns="http://www.w3.org/1999/xhtml" style="display: flex; align-items: unsafe center; justify-content: unsafe center; width: 98px; height: 1px; padding-top: 240px; margin-left: 21px;">
+                        <div data-drawio-colors="color: rgb(0, 0, 0); " style="box-sizing: border-box; font-size: 0px; text-align: center;">
+                            <div style="display: inline-block; font-size: 12px; font-family: Helvetica; color: rgb(0, 0, 0); line-height: 1.2; pointer-events: none; white-space: normal; overflow-wrap: normal;">
+                                NavigateAction
+                                <br/>
+                                <font face="Courier New">
+                                    data=0
+                                </font>
+                            </div>
+                        </div>
+                    </div>
+                </foreignObject>
+                <text x="70" y="244" fill="rgb(0, 0, 0)" font-family="Helvetica" font-size="12px" text-anchor="middle">
+                    NavigateAction...
+                </text>
+            </switch>
+        </g>
+        <rect x="150" y="220" width="100" height="40" fill="rgb(255, 255, 255)" stroke="rgb(0, 0, 0)" pointer-events="none"/>
+        <g transform="translate(-0.5 -0.5)">
+            <switch>
+                <foreignObject pointer-events="none" width="100%" height="100%" requiredFeatures="http://www.w3.org/TR/SVG11/feature#Extensibility" style="overflow: visible; text-align: left;">
+                    <div xmlns="http://www.w3.org/1999/xhtml" style="display: flex; align-items: unsafe center; justify-content: unsafe center; width: 98px; height: 1px; padding-top: 240px; margin-left: 151px;">
+                        <div data-drawio-colors="color: rgb(0, 0, 0); " style="box-sizing: border-box; font-size: 0px; text-align: center;">
+                            <div style="display: inline-block; font-size: 12px; font-family: Helvetica; color: rgb(0, 0, 0); line-height: 1.2; pointer-events: none; white-space: normal; overflow-wrap: normal;">
+                                PickAction
+                                <br/>
+                                <font face="Courier New">
+                                    data=0
+                                </font>
+                            </div>
+                        </div>
+                    </div>
+                </foreignObject>
+                <text x="200" y="244" fill="rgb(0, 0, 0)" font-family="Helvetica" font-size="12px" text-anchor="middle">
+                    PickAction...
+                </text>
+            </switch>
+        </g>
+        <path d="M 265 170 L 259.38 177 Q 253.75 184 244.62 188.08 L 209.13 203.92 Q 200 208 200 210.82 L 200 213.63" fill="none" stroke="rgb(0, 0, 0)" stroke-miterlimit="10" pointer-events="none"/>
+        <path d="M 200 218.88 L 196.5 211.88 L 200 213.63 L 203.5 211.88 Z" fill="rgb(0, 0, 0)" stroke="rgb(0, 0, 0)" stroke-miterlimit="10" pointer-events="none"/>
+        <path d="M 265 170 L 270.63 177 Q 276.25 184 285.38 188.08 L 320.87 203.92 Q 330 208 330 210.82 L 330 213.63" fill="none" stroke="rgb(0, 0, 0)" stroke-miterlimit="10" pointer-events="none"/>
+        <path d="M 330 218.88 L 326.5 211.88 L 330 213.63 L 333.5 211.88 Z" fill="rgb(0, 0, 0)" stroke="rgb(0, 0, 0)" stroke-miterlimit="10" pointer-events="none"/>
+        <rect x="280" y="220" width="100" height="40" fill="rgb(255, 255, 255)" stroke="rgb(0, 0, 0)" pointer-events="none"/>
+        <g transform="translate(-0.5 -0.5)">
+            <switch>
+                <foreignObject pointer-events="none" width="100%" height="100%" requiredFeatures="http://www.w3.org/TR/SVG11/feature#Extensibility" style="overflow: visible; text-align: left;">
+                    <div xmlns="http://www.w3.org/1999/xhtml" style="display: flex; align-items: unsafe center; justify-content: unsafe center; width: 98px; height: 1px; padding-top: 240px; margin-left: 281px;">
+                        <div data-drawio-colors="color: rgb(0, 0, 0); " style="box-sizing: border-box; font-size: 0px; text-align: center;">
+                            <div style="display: inline-block; font-size: 12px; font-family: Helvetica; color: rgb(0, 0, 0); line-height: 1.2; pointer-events: none; white-space: normal; overflow-wrap: normal;">
+                                NavigateAction
+                                <br/>
+                                <font face="Courier New">
+                                    data=1
+                                </font>
+                            </div>
+                        </div>
+                    </div>
+                </foreignObject>
+                <text x="330" y="244" fill="rgb(0, 0, 0)" font-family="Helvetica" font-size="12px" text-anchor="middle">
+                    NavigateAction...
+                </text>
+            </switch>
+        </g>
+        <path d="M 265 170 L 289.33 178.65 Q 298.75 182 308.62 183.59 L 450.13 206.41 Q 460 208 460 210.82 L 460 213.63" fill="none" stroke="rgb(0, 0, 0)" stroke-miterlimit="10" pointer-events="none"/>
+        <path d="M 460 218.88 L 456.5 211.88 L 460 213.63 L 463.5 211.88 Z" fill="rgb(0, 0, 0)" stroke="rgb(0, 0, 0)" stroke-miterlimit="10" pointer-events="none"/>
+        <rect x="410" y="220" width="100" height="40" fill="rgb(255, 255, 255)" stroke="rgb(0, 0, 0)" pointer-events="none"/>
+        <g transform="translate(-0.5 -0.5)">
+            <switch>
+                <foreignObject pointer-events="none" width="100%" height="100%" requiredFeatures="http://www.w3.org/TR/SVG11/feature#Extensibility" style="overflow: visible; text-align: left;">
+                    <div xmlns="http://www.w3.org/1999/xhtml" style="display: flex; align-items: unsafe center; justify-content: unsafe center; width: 98px; height: 1px; padding-top: 240px; margin-left: 411px;">
+                        <div data-drawio-colors="color: rgb(0, 0, 0); " style="box-sizing: border-box; font-size: 0px; text-align: center;">
+                            <div style="display: inline-block; font-size: 12px; font-family: Helvetica; color: rgb(0, 0, 0); line-height: 1.2; pointer-events: none; white-space: normal; overflow-wrap: normal;">
+                                PlaceAction
+                                <div>
+                                    <br/>
                                 </div>
                             </div>
                         </div>
-                    </foreignObject>
-                    <text x="265" y="64" fill="light-dark(#000000, #ffffff)" font-family="&quot;Helvetica&quot;" font-size="12px" text-anchor="middle">
-                        Root
-                    </text>
-                </switch>
-            </g>
-        </g>
-        <g>
-            <rect x="215" y="130" width="100" height="40" fill="#ffffff" stroke="#000000" pointer-events="all" style="fill: light-dark(#ffffff, var(--ge-dark-color, #121212)); stroke: light-dark(rgb(0, 0, 0), rgb(255, 255, 255));"/>
-        </g>
-        <g>
-            <g transform="translate(-0.5 -0.5)">
-                <switch>
-                    <foreignObject style="overflow: visible; text-align: left;" pointer-events="none" width="100%" height="100%" requiredFeatures="http://www.w3.org/TR/SVG11/feature#Extensibility">
-                        <div xmlns="http://www.w3.org/1999/xhtml" style="display: flex; align-items: unsafe center; justify-content: unsafe center; width: 98px; height: 1px; padding-top: 150px; margin-left: 216px;">
-                            <div style="box-sizing: border-box; font-size: 0; text-align: center; color: #000000; ">
-                                <div style="display: inline-block; font-size: 12px; font-family: &quot;Helvetica&quot;; color: light-dark(#000000, #ffffff); line-height: 1.2; pointer-events: all; white-space: normal; word-wrap: normal; ">
-                                    SequenceWith
-                                    <br/>
-                                    Memory
-                                </div>
-                            </div>
-                        </div>
-                    </foreignObject>
-                    <text x="265" y="154" fill="light-dark(#000000, #ffffff)" font-family="&quot;Helvetica&quot;" font-size="12px" text-anchor="middle">
-                        SequenceWith...
-                    </text>
-                </switch>
-            </g>
-        </g>
-        <g>
-            <path d="M 265 80 L 265 86 Q 265 92 265 102 L 265 110 Q 265 118 265 120.82 L 265 123.63" fill="none" stroke="#000000" stroke-miterlimit="10" pointer-events="stroke" style="stroke: light-dark(rgb(0, 0, 0), rgb(255, 255, 255));"/>
-            <path d="M 265 128.88 L 261.5 121.88 L 265 123.63 L 268.5 121.88 Z" fill="#000000" stroke="#000000" stroke-miterlimit="10" pointer-events="all" style="fill: light-dark(rgb(0, 0, 0), rgb(255, 255, 255)); stroke: light-dark(rgb(0, 0, 0), rgb(255, 255, 255));"/>
-        </g>
-        <g>
-            <path d="M 265 170 L 240.67 178.65 Q 231.25 182 221.38 183.59 L 79.87 206.41 Q 70 208 70 210.82 L 70 213.63" fill="none" stroke="#000000" stroke-miterlimit="10" pointer-events="stroke" style="stroke: light-dark(rgb(0, 0, 0), rgb(255, 255, 255));"/>
-            <path d="M 70 218.88 L 66.5 211.88 L 70 213.63 L 73.5 211.88 Z" fill="#000000" stroke="#000000" stroke-miterlimit="10" pointer-events="all" style="fill: light-dark(rgb(0, 0, 0), rgb(255, 255, 255)); stroke: light-dark(rgb(0, 0, 0), rgb(255, 255, 255));"/>
-        </g>
-        <g>
-            <rect x="20" y="220" width="100" height="40" fill="#ffffff" stroke="#000000" pointer-events="all" style="fill: light-dark(#ffffff, var(--ge-dark-color, #121212)); stroke: light-dark(rgb(0, 0, 0), rgb(255, 255, 255));"/>
-        </g>
-        <g>
-            <g transform="translate(-0.5 -0.5)">
-                <switch>
-                    <foreignObject style="overflow: visible; text-align: left;" pointer-events="none" width="100%" height="100%" requiredFeatures="http://www.w3.org/TR/SVG11/feature#Extensibility">
-                        <div xmlns="http://www.w3.org/1999/xhtml" style="display: flex; align-items: unsafe center; justify-content: unsafe center; width: 98px; height: 1px; padding-top: 240px; margin-left: 21px;">
-                            <div style="box-sizing: border-box; font-size: 0; text-align: center; color: #000000; ">
-                                <div style="display: inline-block; font-size: 12px; font-family: &quot;Helvetica&quot;; color: light-dark(#000000, #ffffff); line-height: 1.2; pointer-events: all; white-space: normal; word-wrap: normal; ">
-                                    NavigateAction
-                                    <br/>
-<<<<<<< HEAD
+                    </div>
+                </foreignObject>
+                <text x="460" y="244" fill="rgb(0, 0, 0)" font-family="Helvetica" font-size="12px" text-anchor="middle">
+                    PlaceAction
+                </text>
+            </switch>
+        </g>
+        <path d="M 560 23 L 560 0 L 890 0 L 890 23" fill="rgb(255, 255, 255)" stroke="rgb(0, 0, 0)" stroke-miterlimit="10" pointer-events="none"/>
+        <path d="M 560 23 L 560 280 L 890 280 L 890 23" fill="none" stroke="rgb(0, 0, 0)" stroke-miterlimit="10" pointer-events="none"/>
+        <path d="M 560 23 L 890 23" fill="none" stroke="rgb(0, 0, 0)" stroke-miterlimit="10" pointer-events="none"/>
+        <g fill="rgb(0, 0, 0)" font-family="Helvetica" font-weight="bold" pointer-events="none" text-anchor="middle" font-size="12px">
+            <text x="724.5" y="16">
+                Navigate Action
+            </text>
+        </g>
+        <path d="M 658.38 67.2 L 747.32 67.2" fill="none" stroke="rgb(0, 0, 0)" stroke-miterlimit="10" pointer-events="none"/>
+        <path d="M 752.57 67.2 L 745.57 70.7 L 747.32 67.2 L 745.57 63.7 Z" fill="rgb(0, 0, 0)" stroke="rgb(0, 0, 0)" stroke-miterlimit="10" pointer-events="none"/>
+        <ellipse cx="615" cy="80" rx="45" ry="40" fill="rgb(255, 255, 255)" stroke="rgb(0, 0, 0)" pointer-events="none"/>
+        <g transform="translate(-0.5 -0.5)">
+            <switch>
+                <foreignObject pointer-events="none" width="100%" height="100%" requiredFeatures="http://www.w3.org/TR/SVG11/feature#Extensibility" style="overflow: visible; text-align: left;">
+                    <div xmlns="http://www.w3.org/1999/xhtml" style="display: flex; align-items: unsafe center; justify-content: unsafe center; width: 88px; height: 1px; padding-top: 80px; margin-left: 571px;">
+                        <div data-drawio-colors="color: rgb(0, 0, 0); " style="box-sizing: border-box; font-size: 0px; text-align: center;">
+                            <div style="display: inline-block; font-size: 12px; font-family: Helvetica; color: rgb(0, 0, 0); line-height: 1.2; pointer-events: none; white-space: normal; overflow-wrap: normal;">
+                                <font style="font-size: 8px;">
+                                    <b>
+                                        initial:
+                                    </b>
+                                    <br/>
+                                    RUNNING
+                                    <br/>
                                 </font>
                             </div>
                         </div>
@@ -92,8 +172,8 @@
                 </text>
             </switch>
         </g>
-        <path d="M 776.29 116.38 L 743.61 179.38" fill="none" stroke="rgb(0, 0, 0)" stroke-miterlimit="10" pointer-events="none"/>
-        <path d="M 741.19 184.04 L 741.31 176.21 L 743.61 179.38 L 747.52 179.44 Z" fill="rgb(0, 0, 0)" stroke="rgb(0, 0, 0)" stroke-miterlimit="10" pointer-events="none"/>
+        <path d="M 775.72 116.14 L 743.75 179.45" fill="none" stroke="rgb(0, 0, 0)" stroke-miterlimit="10" pointer-events="none"/>
+        <path d="M 741.38 184.14 L 741.42 176.31 L 743.75 179.45 L 747.66 179.47 Z" fill="rgb(0, 0, 0)" stroke="rgb(0, 0, 0)" stroke-miterlimit="10" pointer-events="none"/>
         <ellipse cx="795" cy="80" rx="45" ry="40" fill="rgb(255, 255, 255)" stroke="rgb(0, 0, 0)" pointer-events="none"/>
         <g transform="translate(-0.5 -0.5)">
             <switch>
@@ -118,8 +198,8 @@
                 </text>
             </switch>
         </g>
-        <path d="M 696.03 186.91 L 650.2 113.68" fill="none" stroke="rgb(0, 0, 0)" stroke-miterlimit="10" pointer-events="none"/>
-        <path d="M 647.41 109.23 L 654.09 113.31 L 650.2 113.68 L 648.16 117.02 Z" fill="rgb(0, 0, 0)" stroke="rgb(0, 0, 0)" stroke-miterlimit="10" pointer-events="none"/>
+        <path d="M 695.55 187.22 L 648.39 115.22" fill="none" stroke="rgb(0, 0, 0)" stroke-miterlimit="10" pointer-events="none"/>
+        <path d="M 645.51 110.83 L 652.27 114.77 L 648.39 115.22 L 646.42 118.6 Z" fill="rgb(0, 0, 0)" stroke="rgb(0, 0, 0)" stroke-miterlimit="10" pointer-events="none"/>
         <ellipse cx="720" cy="225" rx="45" ry="45" fill="rgb(255, 255, 255)" stroke="rgb(0, 0, 0)" pointer-events="none"/>
         <g transform="translate(-0.5 -0.5)">
             <switch>
@@ -132,268 +212,141 @@
                                         result_available
                                     </b>
                                     :
-=======
-                                    <font face="Courier New">
-                                        data=0
+                                    <br/>
+                                    if tmp_result:
+                                    <br/>
+                                    SUCCESS
+                                    <br/>
+                                    else:
+                                    <br/>
+                                    FAILURE
+                                </font>
+                            </div>
+                        </div>
+                    </div>
+                </foreignObject>
+                <text x="720" y="229" fill="rgb(0, 0, 0)" font-family="Helvetica" font-size="12px" text-anchor="middle">
+                    result_availabl...
+                </text>
+            </switch>
+        </g>
+        <g transform="translate(-0.5 -0.5)">
+            <switch>
+                <foreignObject pointer-events="none" width="100%" height="100%" requiredFeatures="http://www.w3.org/TR/SVG11/feature#Extensibility" style="overflow: visible; text-align: left;">
+                    <div xmlns="http://www.w3.org/1999/xhtml" style="display: flex; align-items: unsafe center; justify-content: unsafe flex-start; width: 58px; height: 1px; padding-top: 50px; margin-left: 672px;">
+                        <div data-drawio-colors="color: rgb(0, 0, 0); " style="box-sizing: border-box; font-size: 0px; text-align: left;">
+                            <div style="display: inline-block; font-size: 12px; font-family: Helvetica; color: rgb(0, 0, 0); line-height: 1.2; pointer-events: none; white-space: normal; overflow-wrap: normal;">
+                                loc_id = data
+                            </div>
+                        </div>
+                    </div>
+                </foreignObject>
+                <text x="672" y="54" fill="rgb(0, 0, 0)" font-family="Helvetica" font-size="12px">
+                    loc_id = d...
+                </text>
+            </switch>
+        </g>
+        <path d="M 750 80 L 666.37 80" fill="none" stroke="rgb(0, 0, 0)" stroke-miterlimit="10" pointer-events="none"/>
+        <path d="M 661.12 80 L 668.12 76.5 L 666.37 80 L 668.12 83.5 Z" fill="rgb(0, 0, 0)" stroke="rgb(0, 0, 0)" stroke-miterlimit="10" pointer-events="none"/>
+        <path d="M 585.1 109.9 L 583.35 160.01 Q 583 170 588.39 161.58 L 611.57 125.36" fill="none" stroke="rgb(0, 0, 0)" stroke-miterlimit="10" pointer-events="none"/>
+        <path d="M 614.4 120.94 L 613.57 128.72 L 611.57 125.36 L 607.68 124.95 Z" fill="rgb(0, 0, 0)" stroke="rgb(0, 0, 0)" stroke-miterlimit="10" pointer-events="none"/>
+        <g transform="translate(-0.5 -0.5)">
+            <switch>
+                <foreignObject pointer-events="none" width="100%" height="100%" requiredFeatures="http://www.w3.org/TR/SVG11/feature#Extensibility" style="overflow: visible; text-align: left;">
+                    <div xmlns="http://www.w3.org/1999/xhtml" style="display: flex; align-items: unsafe center; justify-content: unsafe flex-start; width: 58px; height: 1px; padding-top: 171px; margin-left: 632px;">
+                        <div data-drawio-colors="color: rgb(0, 0, 0); " style="box-sizing: border-box; font-size: 0px; text-align: left;">
+                            <div style="display: inline-block; font-size: 12px; font-family: Helvetica; color: rgb(0, 0, 0); line-height: 1.2; pointer-events: none; white-space: normal; overflow-wrap: normal;">
+                                tick:
+                                <br/>
+                                --
+                                <br/>
+                                halt:
+                                <br/>
+                                tmp_result = false
+                            </div>
+                        </div>
+                    </div>
+                </foreignObject>
+                <text x="632" y="174" fill="rgb(0, 0, 0)" font-family="Helvetica" font-size="12px">
+                    tick:...
+                </text>
+            </switch>
+        </g>
+        <path d="M 824.9 50.1 L 833.99 38 Q 840 30 840 40 L 840 73.63" fill="none" stroke="rgb(0, 0, 0)" stroke-miterlimit="10" pointer-events="none"/>
+        <path d="M 840 78.88 L 836.5 71.88 L 840 73.63 L 843.5 71.88 Z" fill="rgb(0, 0, 0)" stroke="rgb(0, 0, 0)" stroke-miterlimit="10" pointer-events="none"/>
+        <g transform="translate(-0.5 -0.5)">
+            <switch>
+                <foreignObject pointer-events="none" width="100%" height="100%" requiredFeatures="http://www.w3.org/TR/SVG11/feature#Extensibility" style="overflow: visible; text-align: left;">
+                    <div xmlns="http://www.w3.org/1999/xhtml" style="display: flex; align-items: unsafe center; justify-content: unsafe center; width: 38px; height: 1px; padding-top: 55px; margin-left: 841px;">
+                        <div data-drawio-colors="color: rgb(0, 0, 0); " style="box-sizing: border-box; font-size: 0px; text-align: center;">
+                            <div style="display: inline-block; font-size: 8px; font-family: Helvetica; color: rgb(0, 0, 0); line-height: 1.2; pointer-events: none; white-space: normal; overflow-wrap: normal;">
+                                tick: --
+                            </div>
+                        </div>
+                    </div>
+                </foreignObject>
+                <text x="860" y="57" fill="rgb(0, 0, 0)" font-family="Helvetica" font-size="8px" text-anchor="middle">
+                    tick: --
+                </text>
+            </switch>
+        </g>
+        <g transform="translate(-0.5 -0.5)">
+            <switch>
+                <foreignObject pointer-events="none" width="100%" height="100%" requiredFeatures="http://www.w3.org/TR/SVG11/feature#Extensibility" style="overflow: visible; text-align: left;">
+                    <div xmlns="http://www.w3.org/1999/xhtml" style="display: flex; align-items: unsafe center; justify-content: unsafe flex-start; width: 58px; height: 1px; padding-top: 190px; margin-left: 568px;">
+                        <div data-drawio-colors="color: rgb(0, 0, 0); " style="box-sizing: border-box; font-size: 0px; text-align: left;">
+                            <div style="display: inline-block; font-size: 12px; font-family: Helvetica; color: rgb(0, 0, 0); line-height: 1.2; pointer-events: none; white-space: normal; overflow-wrap: normal;">
+                                halt:
+                                <br/>
+                                tmp_result = false
+                            </div>
+                        </div>
+                    </div>
+                </foreignObject>
+                <text x="568" y="193" fill="rgb(0, 0, 0)" font-family="Helvetica" font-size="12px">
+                    halt:...
+                </text>
+            </switch>
+        </g>
+        <g transform="translate(-0.5 -0.5)">
+            <switch>
+                <foreignObject pointer-events="none" width="100%" height="100%" requiredFeatures="http://www.w3.org/TR/SVG11/feature#Extensibility" style="overflow: visible; text-align: left;">
+                    <div xmlns="http://www.w3.org/1999/xhtml" style="display: flex; align-items: unsafe center; justify-content: unsafe flex-start; width: 74px; height: 1px; padding-top: 107px; margin-left: 672px;">
+                        <div data-drawio-colors="color: rgb(0, 0, 0); " style="box-sizing: border-box; font-size: 0px; text-align: left;">
+                            <div style="display: inline-block; font-size: 12px; font-family: Helvetica; color: rgb(0, 0, 0); line-height: 1.2; pointer-events: none; white-space: normal; overflow-wrap: normal;">
+                                <b style="line-height: 100%;">
+                                    <font style="font-size: 11px; line-height: 100%;">
+                                        halt
+                                    </font>
+                                </b>
+                                <div style="line-height: 100%;">
+                                    <font face="Courier New" style="font-size: 11px; line-height: 100%;">
+                                        tmp_result = false
                                     </font>
                                 </div>
                             </div>
                         </div>
-                    </foreignObject>
-                    <text x="70" y="244" fill="light-dark(#000000, #ffffff)" font-family="&quot;Helvetica&quot;" font-size="12px" text-anchor="middle">
-                        NavigateAction...
-                    </text>
-                </switch>
-            </g>
-        </g>
-        <g>
-            <rect x="150" y="220" width="100" height="40" fill="#ffffff" stroke="#000000" pointer-events="all" style="fill: light-dark(#ffffff, var(--ge-dark-color, #121212)); stroke: light-dark(rgb(0, 0, 0), rgb(255, 255, 255));"/>
-        </g>
-        <g>
-            <g transform="translate(-0.5 -0.5)">
-                <switch>
-                    <foreignObject style="overflow: visible; text-align: left;" pointer-events="none" width="100%" height="100%" requiredFeatures="http://www.w3.org/TR/SVG11/feature#Extensibility">
-                        <div xmlns="http://www.w3.org/1999/xhtml" style="display: flex; align-items: unsafe center; justify-content: unsafe center; width: 98px; height: 1px; padding-top: 240px; margin-left: 151px;">
-                            <div style="box-sizing: border-box; font-size: 0; text-align: center; color: #000000; ">
-                                <div style="display: inline-block; font-size: 12px; font-family: &quot;Helvetica&quot;; color: light-dark(#000000, #ffffff); line-height: 1.2; pointer-events: all; white-space: normal; word-wrap: normal; ">
-                                    PickAction
-                                    <br/>
-                                    <font face="Courier New">
-                                        data=0
-                                    </font>
-                                </div>
-                            </div>
-                        </div>
-                    </foreignObject>
-                    <text x="200" y="244" fill="light-dark(#000000, #ffffff)" font-family="&quot;Helvetica&quot;" font-size="12px" text-anchor="middle">
-                        PickAction...
-                    </text>
-                </switch>
-            </g>
-        </g>
-        <g>
-            <path d="M 265 170 L 259.38 177 Q 253.75 184 244.62 188.08 L 209.13 203.92 Q 200 208 200 210.82 L 200 213.63" fill="none" stroke="#000000" stroke-miterlimit="10" pointer-events="stroke" style="stroke: light-dark(rgb(0, 0, 0), rgb(255, 255, 255));"/>
-            <path d="M 200 218.88 L 196.5 211.88 L 200 213.63 L 203.5 211.88 Z" fill="#000000" stroke="#000000" stroke-miterlimit="10" pointer-events="all" style="fill: light-dark(rgb(0, 0, 0), rgb(255, 255, 255)); stroke: light-dark(rgb(0, 0, 0), rgb(255, 255, 255));"/>
-        </g>
-        <g>
-            <path d="M 265 170 L 270.63 177 Q 276.25 184 285.38 188.08 L 320.87 203.92 Q 330 208 330 210.82 L 330 213.63" fill="none" stroke="#000000" stroke-miterlimit="10" pointer-events="stroke" style="stroke: light-dark(rgb(0, 0, 0), rgb(255, 255, 255));"/>
-            <path d="M 330 218.88 L 326.5 211.88 L 330 213.63 L 333.5 211.88 Z" fill="#000000" stroke="#000000" stroke-miterlimit="10" pointer-events="all" style="fill: light-dark(rgb(0, 0, 0), rgb(255, 255, 255)); stroke: light-dark(rgb(0, 0, 0), rgb(255, 255, 255));"/>
-        </g>
-        <g>
-            <rect x="280" y="220" width="100" height="40" fill="#ffffff" stroke="#000000" pointer-events="all" style="fill: light-dark(#ffffff, var(--ge-dark-color, #121212)); stroke: light-dark(rgb(0, 0, 0), rgb(255, 255, 255));"/>
-        </g>
-        <g>
-            <g transform="translate(-0.5 -0.5)">
-                <switch>
-                    <foreignObject style="overflow: visible; text-align: left;" pointer-events="none" width="100%" height="100%" requiredFeatures="http://www.w3.org/TR/SVG11/feature#Extensibility">
-                        <div xmlns="http://www.w3.org/1999/xhtml" style="display: flex; align-items: unsafe center; justify-content: unsafe center; width: 98px; height: 1px; padding-top: 240px; margin-left: 281px;">
-                            <div style="box-sizing: border-box; font-size: 0; text-align: center; color: #000000; ">
-                                <div style="display: inline-block; font-size: 12px; font-family: &quot;Helvetica&quot;; color: light-dark(#000000, #ffffff); line-height: 1.2; pointer-events: all; white-space: normal; word-wrap: normal; ">
-                                    NavigateAction
->>>>>>> c4c12097
-                                    <br/>
-                                    <font face="Courier New">
-                                        data=1
-                                    </font>
-                                </div>
-                            </div>
-                        </div>
-                    </foreignObject>
-                    <text x="330" y="244" fill="light-dark(#000000, #ffffff)" font-family="&quot;Helvetica&quot;" font-size="12px" text-anchor="middle">
-                        NavigateAction...
-                    </text>
-                </switch>
-            </g>
-        </g>
-        <g>
-            <path d="M 265 170 L 289.33 178.65 Q 298.75 182 308.62 183.59 L 450.13 206.41 Q 460 208 460 210.82 L 460 213.63" fill="none" stroke="#000000" stroke-miterlimit="10" pointer-events="stroke" style="stroke: light-dark(rgb(0, 0, 0), rgb(255, 255, 255));"/>
-            <path d="M 460 218.88 L 456.5 211.88 L 460 213.63 L 463.5 211.88 Z" fill="#000000" stroke="#000000" stroke-miterlimit="10" pointer-events="all" style="fill: light-dark(rgb(0, 0, 0), rgb(255, 255, 255)); stroke: light-dark(rgb(0, 0, 0), rgb(255, 255, 255));"/>
-        </g>
-        <g>
-            <rect x="410" y="220" width="100" height="40" fill="#ffffff" stroke="#000000" pointer-events="all" style="fill: light-dark(#ffffff, var(--ge-dark-color, #121212)); stroke: light-dark(rgb(0, 0, 0), rgb(255, 255, 255));"/>
-        </g>
-        <g>
-            <g transform="translate(-0.5 -0.5)">
-                <switch>
-                    <foreignObject style="overflow: visible; text-align: left;" pointer-events="none" width="100%" height="100%" requiredFeatures="http://www.w3.org/TR/SVG11/feature#Extensibility">
-                        <div xmlns="http://www.w3.org/1999/xhtml" style="display: flex; align-items: unsafe center; justify-content: unsafe center; width: 98px; height: 1px; padding-top: 240px; margin-left: 411px;">
-                            <div style="box-sizing: border-box; font-size: 0; text-align: center; color: #000000; ">
-                                <div style="display: inline-block; font-size: 12px; font-family: &quot;Helvetica&quot;; color: light-dark(#000000, #ffffff); line-height: 1.2; pointer-events: all; white-space: normal; word-wrap: normal; ">
-                                    PlaceAction
-                                    <div>
-                                        <br/>
-                                    </div>
-                                </div>
-                            </div>
-                        </div>
-                    </foreignObject>
-                    <text x="460" y="244" fill="light-dark(#000000, #ffffff)" font-family="&quot;Helvetica&quot;" font-size="12px" text-anchor="middle">
-                        PlaceAction
-                    </text>
-                </switch>
-            </g>
-        </g>
-        <g>
-            <path d="M 560 23 L 560 0 L 890 0 L 890 23" fill="#ffffff" stroke="#000000" stroke-miterlimit="10" pointer-events="all" style="fill: light-dark(#ffffff, var(--ge-dark-color, #121212)); stroke: light-dark(rgb(0, 0, 0), rgb(255, 255, 255));"/>
-            <path d="M 560 23 L 560 280 L 890 280 L 890 23" fill="none" stroke="#000000" stroke-miterlimit="10" pointer-events="none" style="stroke: light-dark(rgb(0, 0, 0), rgb(255, 255, 255));"/>
-            <path d="M 560 23 L 890 23" fill="none" stroke="#000000" stroke-miterlimit="10" pointer-events="none" style="stroke: light-dark(rgb(0, 0, 0), rgb(255, 255, 255));"/>
-        </g>
-        <g>
-            <g fill="#000000" font-family="&quot;Helvetica&quot;" font-weight="bold" text-anchor="middle" font-size="12px" style="fill: light-dark(rgb(0, 0, 0), rgb(255, 255, 255));">
-                <text x="724.5" y="16">
-                    Navigate Action
-                </text>
-            </g>
-        </g>
-        <g>
-            <path d="M 658.38 67.2 L 747.32 67.2" fill="none" stroke="#000000" stroke-miterlimit="10" pointer-events="stroke" style="stroke: light-dark(rgb(0, 0, 0), rgb(255, 255, 255));"/>
-            <path d="M 752.57 67.2 L 745.57 70.7 L 747.32 67.2 L 745.57 63.7 Z" fill="#000000" stroke="#000000" stroke-miterlimit="10" pointer-events="all" style="fill: light-dark(rgb(0, 0, 0), rgb(255, 255, 255)); stroke: light-dark(rgb(0, 0, 0), rgb(255, 255, 255));"/>
-        </g>
-        <g>
-            <ellipse cx="615" cy="80" rx="45" ry="40" fill="#ffffff" stroke="#000000" pointer-events="all" style="fill: light-dark(#ffffff, var(--ge-dark-color, #121212)); stroke: light-dark(rgb(0, 0, 0), rgb(255, 255, 255));"/>
-        </g>
-        <g>
-            <g transform="translate(-0.5 -0.5)">
-                <switch>
-                    <foreignObject style="overflow: visible; text-align: left;" pointer-events="none" width="100%" height="100%" requiredFeatures="http://www.w3.org/TR/SVG11/feature#Extensibility">
-                        <div xmlns="http://www.w3.org/1999/xhtml" style="display: flex; align-items: unsafe center; justify-content: unsafe center; width: 88px; height: 1px; padding-top: 80px; margin-left: 571px;">
-                            <div style="box-sizing: border-box; font-size: 0; text-align: center; color: #000000; ">
-                                <div style="display: inline-block; font-size: 12px; font-family: &quot;Helvetica&quot;; color: light-dark(#000000, #ffffff); line-height: 1.2; pointer-events: all; white-space: normal; word-wrap: normal; ">
-                                    <font style="font-size: 8px;">
-                                        <b>
-                                            initial:
-                                        </b>
-                                        <br/>
-                                        RUNNING
-                                        <br/>
-                                    </font>
-                                </div>
-                            </div>
-                        </div>
-                    </foreignObject>
-                    <text x="615" y="84" fill="light-dark(#000000, #ffffff)" font-family="&quot;Helvetica&quot;" font-size="12px" text-anchor="middle">
-                        initial:...
-                    </text>
-                </switch>
-            </g>
-        </g>
-        <g>
-            <path d="M 776.21 116.35 L 743.57 179.36" fill="none" stroke="#000000" stroke-miterlimit="10" pointer-events="stroke" style="stroke: light-dark(rgb(0, 0, 0), rgb(255, 255, 255));"/>
-            <path d="M 741.16 184.02 L 741.27 176.2 L 743.57 179.36 L 747.48 179.42 Z" fill="#000000" stroke="#000000" stroke-miterlimit="10" pointer-events="all" style="fill: light-dark(rgb(0, 0, 0), rgb(255, 255, 255)); stroke: light-dark(rgb(0, 0, 0), rgb(255, 255, 255));"/>
-        </g>
-        <g>
-            <ellipse cx="795" cy="80" rx="45" ry="40" fill="#ffffff" stroke="#000000" pointer-events="all" style="fill: light-dark(#ffffff, var(--ge-dark-color, #121212)); stroke: light-dark(rgb(0, 0, 0), rgb(255, 255, 255));"/>
-        </g>
-        <g>
-            <g transform="translate(-0.5 -0.5)">
-                <switch>
-                    <foreignObject style="overflow: visible; text-align: left;" pointer-events="none" width="100%" height="100%" requiredFeatures="http://www.w3.org/TR/SVG11/feature#Extensibility">
-                        <div xmlns="http://www.w3.org/1999/xhtml" style="display: flex; align-items: unsafe center; justify-content: unsafe center; width: 88px; height: 1px; padding-top: 80px; margin-left: 751px;">
-                            <div style="box-sizing: border-box; font-size: 0; text-align: center; color: #000000; ">
-                                <div style="display: inline-block; font-size: 12px; font-family: &quot;Helvetica&quot;; color: light-dark(#000000, #ffffff); line-height: 1.2; pointer-events: all; white-space: normal; word-wrap: normal; ">
-                                    <font style="font-size: 8px;">
-                                        <b>
-                                            wait_result
-                                        </b>
-                                        :
-                                        <br/>
-                                        RUNNING
-                                    </font>
-                                </div>
-                            </div>
-                        </div>
-                    </foreignObject>
-                    <text x="795" y="84" fill="light-dark(#000000, #ffffff)" font-family="&quot;Helvetica&quot;" font-size="12px" text-anchor="middle">
-                        wait_result:...
-                    </text>
-                </switch>
-            </g>
-        </g>
-        <g>
-            <path d="M 696.12 186.86 L 650.11 113.77" fill="none" stroke="#000000" stroke-miterlimit="10" pointer-events="stroke" style="stroke: light-dark(rgb(0, 0, 0), rgb(255, 255, 255));"/>
-            <path d="M 647.31 109.32 L 654 113.38 L 650.11 113.77 L 648.08 117.11 Z" fill="#000000" stroke="#000000" stroke-miterlimit="10" pointer-events="all" style="fill: light-dark(rgb(0, 0, 0), rgb(255, 255, 255)); stroke: light-dark(rgb(0, 0, 0), rgb(255, 255, 255));"/>
-        </g>
-        <g>
-            <ellipse cx="720" cy="225" rx="45" ry="45" fill="#ffffff" stroke="#000000" pointer-events="all" style="fill: light-dark(#ffffff, var(--ge-dark-color, #121212)); stroke: light-dark(rgb(0, 0, 0), rgb(255, 255, 255));"/>
-        </g>
-        <g>
-            <g transform="translate(-0.5 -0.5)">
-                <switch>
-                    <foreignObject style="overflow: visible; text-align: left;" pointer-events="none" width="100%" height="100%" requiredFeatures="http://www.w3.org/TR/SVG11/feature#Extensibility">
-                        <div xmlns="http://www.w3.org/1999/xhtml" style="display: flex; align-items: unsafe center; justify-content: unsafe center; width: 88px; height: 1px; padding-top: 225px; margin-left: 676px;">
-                            <div style="box-sizing: border-box; font-size: 0; text-align: center; color: #000000; ">
-                                <div style="display: inline-block; font-size: 12px; font-family: &quot;Helvetica&quot;; color: light-dark(#000000, #ffffff); line-height: 1.2; pointer-events: all; white-space: normal; word-wrap: normal; ">
-                                    <font style="font-size: 8px;">
-                                        <b>
-                                            result_available
-                                        </b>
-                                        :
-                                        <br/>
-                                        if tmp_result:
-                                        <br/>
-                                        SUCCESS
-                                        <br/>
-                                        else:
-                                        <br/>
-                                        FAILURE
-                                    </font>
-                                </div>
-                            </div>
-                        </div>
-                    </foreignObject>
-                    <text x="720" y="229" fill="light-dark(#000000, #ffffff)" font-family="&quot;Helvetica&quot;" font-size="12px" text-anchor="middle">
-                        result_availabl...
-                    </text>
-                </switch>
-            </g>
-        </g>
-        <g>
-            <rect x="670" y="35" width="60" height="30" fill="none" stroke="none" pointer-events="all"/>
-        </g>
-        <g>
-            <g transform="translate(-0.5 -0.5)">
-                <switch>
-                    <foreignObject style="overflow: visible; text-align: left;" pointer-events="none" width="100%" height="100%" requiredFeatures="http://www.w3.org/TR/SVG11/feature#Extensibility">
-                        <div xmlns="http://www.w3.org/1999/xhtml" style="display: flex; align-items: unsafe center; justify-content: unsafe flex-start; width: 58px; height: 1px; padding-top: 50px; margin-left: 672px;">
-                            <div style="box-sizing: border-box; font-size: 0; text-align: left; color: #000000; ">
-                                <div style="display: inline-block; font-size: 12px; font-family: &quot;Helvetica&quot;; color: light-dark(#000000, #ffffff); line-height: 1.2; pointer-events: all; white-space: normal; word-wrap: normal; ">
-                                    loc_id = data
-                                </div>
-                            </div>
-                        </div>
-                    </foreignObject>
-                    <text x="672" y="54" fill="light-dark(#000000, #ffffff)" font-family="&quot;Helvetica&quot;" font-size="12px">
-                        loc_id = d...
-                    </text>
-                </switch>
-            </g>
-        </g>
-        <g>
-            <path d="M 750 80 L 666.37 80" fill="none" stroke="#000000" stroke-miterlimit="10" pointer-events="stroke" style="stroke: light-dark(rgb(0, 0, 0), rgb(255, 255, 255));"/>
-            <path d="M 661.12 80 L 668.12 76.5 L 666.37 80 L 668.12 83.5 Z" fill="#000000" stroke="#000000" stroke-miterlimit="10" pointer-events="all" style="fill: light-dark(rgb(0, 0, 0), rgb(255, 255, 255)); stroke: light-dark(rgb(0, 0, 0), rgb(255, 255, 255));"/>
-        </g>
-        <g>
-            <path d="M 583.28 108.38 L 583.05 160 Q 583 170 588.39 161.58 L 611.57 125.36" fill="none" stroke="#000000" stroke-miterlimit="10" pointer-events="stroke" style="stroke: light-dark(rgb(0, 0, 0), rgb(255, 255, 255));"/>
-            <path d="M 614.4 120.94 L 613.57 128.72 L 611.57 125.36 L 607.68 124.95 Z" fill="#000000" stroke="#000000" stroke-miterlimit="10" pointer-events="all" style="fill: light-dark(rgb(0, 0, 0), rgb(255, 255, 255)); stroke: light-dark(rgb(0, 0, 0), rgb(255, 255, 255));"/>
-        </g>
-        <g>
-            <rect x="630" y="156" width="60" height="29" fill="none" stroke="none" pointer-events="all"/>
-        </g>
-        <g>
-            <g transform="translate(-0.5 -0.5)">
-                <switch>
-                    <foreignObject style="overflow: visible; text-align: left;" pointer-events="none" width="100%" height="100%" requiredFeatures="http://www.w3.org/TR/SVG11/feature#Extensibility">
-                        <div xmlns="http://www.w3.org/1999/xhtml" style="display: flex; align-items: unsafe center; justify-content: unsafe flex-start; width: 58px; height: 1px; padding-top: 171px; margin-left: 632px;">
-                            <div style="box-sizing: border-box; font-size: 0; text-align: left; color: #000000; ">
-                                <div style="display: inline-block; font-size: 12px; font-family: &quot;Helvetica&quot;; color: light-dark(#000000, #ffffff); line-height: 1.2; pointer-events: all; white-space: normal; word-wrap: normal; ">
-                                    tick:
-                                    <br/>
-                                    --
-                                    <br/>
-                                    halt:
+                    </div>
+                </foreignObject>
+                <text x="672" y="111" fill="rgb(0, 0, 0)" font-family="Helvetica" font-size="12px">
+                    halt...
+                </text>
+            </switch>
+        </g>
+        <g transform="translate(-0.5 -0.5)">
+            <switch>
+                <foreignObject pointer-events="none" width="100%" height="100%" requiredFeatures="http://www.w3.org/TR/SVG11/feature#Extensibility" style="overflow: visible; text-align: left;">
+                    <div xmlns="http://www.w3.org/1999/xhtml" style="display: flex; align-items: unsafe center; justify-content: unsafe flex-start; width: 72px; height: 1px; padding-top: 154px; margin-left: 772px;">
+                        <div data-drawio-colors="color: rgb(0, 0, 0); " style="box-sizing: border-box; font-size: 0px; text-align: left;">
+                            <div style="display: inline-block; font-size: 12px; font-family: Helvetica; color: rgb(0, 0, 0); line-height: 1.2; pointer-events: none; white-space: normal; overflow-wrap: normal;">
+                                <font style="font-size: 8px;">
+                                    act success:
+                                    <br/>
+                                    tmp_result = true
+                                    <br/>
+                                    act abort:
                                     <br/>
                                     tmp_result = false
-<<<<<<< HEAD
                                 </font>
                             </div>
                         </div>
@@ -401,22 +354,6 @@
                 </foreignObject>
                 <text x="772" y="157" fill="rgb(0, 0, 0)" font-family="Helvetica" font-size="12px">
                     act success:...
-                </text>
-            </switch>
-        </g>
-        <g transform="translate(-0.5 -0.5)">
-            <switch>
-                <foreignObject pointer-events="none" width="100%" height="100%" requiredFeatures="http://www.w3.org/TR/SVG11/feature#Extensibility" style="overflow: visible; text-align: left;">
-                    <div xmlns="http://www.w3.org/1999/xhtml" style="display: flex; align-items: unsafe center; justify-content: unsafe flex-start; width: 58px; height: 1px; padding-top: 99px; margin-left: 676px;">
-                        <div data-drawio-colors="color: rgb(0, 0, 0); " style="box-sizing: border-box; font-size: 0px; text-align: left;">
-                            <div style="display: inline-block; font-size: 12px; font-family: Helvetica; color: rgb(0, 0, 0); line-height: 1.2; pointer-events: none; white-space: normal; overflow-wrap: normal;">
-                                halt: tmp_result = false
-                            </div>
-                        </div>
-                    </div>
-                </foreignObject>
-                <text x="676" y="103" fill="rgb(0, 0, 0)" font-family="Helvetica" font-size="12px">
-                    halt: tmp_...
                 </text>
             </switch>
         </g>
@@ -452,8 +389,8 @@
                 </text>
             </switch>
         </g>
-        <path d="M 216.29 436.38 L 183.61 499.38" fill="none" stroke="rgb(0, 0, 0)" stroke-miterlimit="10" pointer-events="none"/>
-        <path d="M 181.19 504.04 L 181.31 496.21 L 183.61 499.38 L 187.52 499.44 Z" fill="rgb(0, 0, 0)" stroke="rgb(0, 0, 0)" stroke-miterlimit="10" pointer-events="none"/>
+        <path d="M 215.72 436.14 L 183.75 499.45" fill="none" stroke="rgb(0, 0, 0)" stroke-miterlimit="10" pointer-events="none"/>
+        <path d="M 181.38 504.14 L 181.42 496.31 L 183.75 499.45 L 187.66 499.47 Z" fill="rgb(0, 0, 0)" stroke="rgb(0, 0, 0)" stroke-miterlimit="10" pointer-events="none"/>
         <ellipse cx="235" cy="400" rx="45" ry="40" fill="rgb(255, 255, 255)" stroke="rgb(0, 0, 0)" pointer-events="none"/>
         <g transform="translate(-0.5 -0.5)">
             <switch>
@@ -475,8 +412,8 @@
                 </text>
             </switch>
         </g>
-        <path d="M 136.03 506.91 L 89.87 433.98" fill="none" stroke="rgb(0, 0, 0)" stroke-miterlimit="10" pointer-events="none"/>
-        <path d="M 87.06 429.54 L 93.76 433.59 L 89.87 433.98 L 87.84 437.33 Z" fill="rgb(0, 0, 0)" stroke="rgb(0, 0, 0)" stroke-miterlimit="10" pointer-events="none"/>
+        <path d="M 135.55 507.22 L 88.39 435.22" fill="none" stroke="rgb(0, 0, 0)" stroke-miterlimit="10" pointer-events="none"/>
+        <path d="M 85.51 430.83 L 92.27 434.77 L 88.39 435.22 L 86.42 438.6 Z" fill="rgb(0, 0, 0)" stroke="rgb(0, 0, 0)" stroke-miterlimit="10" pointer-events="none"/>
         <ellipse cx="160" cy="545" rx="45" ry="45" fill="rgb(255, 255, 255)" stroke="rgb(0, 0, 0)" pointer-events="none"/>
         <g transform="translate(-0.5 -0.5)">
             <switch>
@@ -522,7 +459,7 @@
         </g>
         <path d="M 190 400 L 106.37 400" fill="none" stroke="rgb(0, 0, 0)" stroke-miterlimit="10" pointer-events="none"/>
         <path d="M 101.12 400 L 108.12 396.5 L 106.37 400 L 108.12 403.5 Z" fill="rgb(0, 0, 0)" stroke="rgb(0, 0, 0)" stroke-miterlimit="10" pointer-events="none"/>
-        <path d="M 23.18 428.28 L 23.03 480 Q 23 490 28.39 481.58 L 51.57 445.36" fill="none" stroke="rgb(0, 0, 0)" stroke-miterlimit="10" pointer-events="none"/>
+        <path d="M 25.1 429.9 L 23.35 480.01 Q 23 490 28.39 481.58 L 51.57 445.36" fill="none" stroke="rgb(0, 0, 0)" stroke-miterlimit="10" pointer-events="none"/>
         <path d="M 54.4 440.94 L 53.57 448.72 L 51.57 445.36 L 47.68 444.95 Z" fill="rgb(0, 0, 0)" stroke="rgb(0, 0, 0)" stroke-miterlimit="10" pointer-events="none"/>
         <g transform="translate(-0.5 -0.5)">
             <switch>
@@ -610,274 +547,40 @@
                                     tmp_result = true
                                     <br/>
                                     act abort:
-=======
-                                </div>
-                            </div>
-                        </div>
-                    </foreignObject>
-                    <text x="632" y="174" fill="light-dark(#000000, #ffffff)" font-family="&quot;Helvetica&quot;" font-size="12px">
-                        tick:...
-                    </text>
-                </switch>
-            </g>
-        </g>
-        <g>
-            <path d="M 826.72 51.62 L 834.77 38.52 Q 840 30 840 40 L 840 73.63" fill="none" stroke="#000000" stroke-miterlimit="10" pointer-events="stroke" style="stroke: light-dark(rgb(0, 0, 0), rgb(255, 255, 255));"/>
-            <path d="M 840 78.88 L 836.5 71.88 L 840 73.63 L 843.5 71.88 Z" fill="#000000" stroke="#000000" stroke-miterlimit="10" pointer-events="all" style="fill: light-dark(rgb(0, 0, 0), rgb(255, 255, 255)); stroke: light-dark(rgb(0, 0, 0), rgb(255, 255, 255));"/>
-        </g>
-        <g>
-            <rect x="840" y="40" width="40" height="30" fill="none" stroke="none" pointer-events="all"/>
-        </g>
-        <g>
-            <g transform="translate(-0.5 -0.5)">
-                <switch>
-                    <foreignObject style="overflow: visible; text-align: left;" pointer-events="none" width="100%" height="100%" requiredFeatures="http://www.w3.org/TR/SVG11/feature#Extensibility">
-                        <div xmlns="http://www.w3.org/1999/xhtml" style="display: flex; align-items: unsafe center; justify-content: unsafe center; width: 38px; height: 1px; padding-top: 55px; margin-left: 841px;">
-                            <div style="box-sizing: border-box; font-size: 0; text-align: center; color: #000000; ">
-                                <div style="display: inline-block; font-size: 8px; font-family: &quot;Helvetica&quot;; color: light-dark(#000000, #ffffff); line-height: 1.2; pointer-events: all; white-space: normal; word-wrap: normal; ">
-                                    tick: --
-                                </div>
-                            </div>
-                        </div>
-                    </foreignObject>
-                    <text x="860" y="57" fill="light-dark(#000000, #ffffff)" font-family="&quot;Helvetica&quot;" font-size="8px" text-anchor="middle">
-                        tick: --
-                    </text>
-                </switch>
-            </g>
-        </g>
-        <g>
-            <rect x="566" y="175" width="60" height="29" fill="none" stroke="none" pointer-events="all"/>
-        </g>
-        <g>
-            <g transform="translate(-0.5 -0.5)">
-                <switch>
-                    <foreignObject style="overflow: visible; text-align: left;" pointer-events="none" width="100%" height="100%" requiredFeatures="http://www.w3.org/TR/SVG11/feature#Extensibility">
-                        <div xmlns="http://www.w3.org/1999/xhtml" style="display: flex; align-items: unsafe center; justify-content: unsafe flex-start; width: 58px; height: 1px; padding-top: 190px; margin-left: 568px;">
-                            <div style="box-sizing: border-box; font-size: 0; text-align: left; color: #000000; ">
-                                <div style="display: inline-block; font-size: 12px; font-family: &quot;Helvetica&quot;; color: light-dark(#000000, #ffffff); line-height: 1.2; pointer-events: all; white-space: normal; word-wrap: normal; ">
-                                    halt:
->>>>>>> c4c12097
                                     <br/>
                                     tmp_result = false
-                                </div>
-                            </div>
-                        </div>
-                    </foreignObject>
-                    <text x="568" y="193" fill="light-dark(#000000, #ffffff)" font-family="&quot;Helvetica&quot;" font-size="12px">
-                        halt:...
-                    </text>
-                </switch>
-            </g>
-        </g>
-        <g>
-            <rect x="670" y="84" width="76" height="46" fill="none" stroke="none" pointer-events="all"/>
-        </g>
-        <g>
-            <g transform="translate(-0.5 -0.5)">
-                <switch>
-                    <foreignObject style="overflow: visible; text-align: left;" pointer-events="none" width="100%" height="100%" requiredFeatures="http://www.w3.org/TR/SVG11/feature#Extensibility">
-                        <div xmlns="http://www.w3.org/1999/xhtml" style="display: flex; align-items: unsafe center; justify-content: unsafe flex-start; width: 74px; height: 1px; padding-top: 107px; margin-left: 672px;">
-                            <div style="box-sizing: border-box; font-size: 0; text-align: left; color: #000000; ">
-                                <div style="display: inline-block; font-size: 12px; font-family: &quot;Helvetica&quot;; color: light-dark(#000000, #ffffff); line-height: 1.2; pointer-events: all; white-space: normal; word-wrap: normal; ">
-                                    <b style="line-height: 100%;">
-                                        <font style="font-size: 11px; line-height: 100%;">
-                                            halt
-                                        </font>
-                                    </b>
-                                    <div style="line-height: 100%;">
-                                        <font face="Courier New" style="font-size: 11px; line-height: 100%;">
-                                            tmp_result = false
-                                        </font>
-                                    </div>
-                                </div>
-                            </div>
-                        </div>
-                    </foreignObject>
-                    <text x="672" y="111" fill="light-dark(#000000, #ffffff)" font-family="&quot;Helvetica&quot;" font-size="12px">
-                        halt...
-                    </text>
-                </switch>
-            </g>
-        </g>
-        <g/>
-        <g>
-            <rect x="770" y="139" width="74" height="29" fill="none" stroke="none" pointer-events="all"/>
-        </g>
-        <g>
-            <g transform="translate(-0.5 -0.5)">
-                <switch>
-                    <foreignObject style="overflow: visible; text-align: left;" pointer-events="none" width="100%" height="100%" requiredFeatures="http://www.w3.org/TR/SVG11/feature#Extensibility">
-                        <div xmlns="http://www.w3.org/1999/xhtml" style="display: flex; align-items: unsafe center; justify-content: unsafe flex-start; width: 72px; height: 1px; padding-top: 154px; margin-left: 772px;">
-                            <div style="box-sizing: border-box; font-size: 0; text-align: left; color: #000000; ">
-                                <div style="display: inline-block; font-size: 12px; font-family: &quot;Helvetica&quot;; color: light-dark(#000000, #ffffff); line-height: 1.2; pointer-events: all; white-space: normal; word-wrap: normal; ">
-                                    <font style="font-size: 8px;">
-                                        act success:
-                                        <br/>
-                                        tmp_result = true
-                                        <br/>
-                                        act abort:
-                                        <br/>
-                                        tmp_result = false
-                                    </font>
-                                </div>
-                            </div>
-                        </div>
-                    </foreignObject>
-                    <text x="772" y="157" fill="light-dark(#000000, #ffffff)" font-family="&quot;Helvetica&quot;" font-size="12px">
-                        act success:...
-                    </text>
-                </switch>
-            </g>
-        </g>
-        <g>
-            <path d="M 0 343 L 0 320 L 323.18 320 L 323.18 343" fill="#ffffff" stroke="#000000" stroke-miterlimit="10" pointer-events="all" style="fill: light-dark(#ffffff, var(--ge-dark-color, #121212)); stroke: light-dark(rgb(0, 0, 0), rgb(255, 255, 255));"/>
-            <path d="M 0 343 L 0 600 L 323.18 600 L 323.18 343" fill="none" stroke="#000000" stroke-miterlimit="10" pointer-events="none" style="stroke: light-dark(rgb(0, 0, 0), rgb(255, 255, 255));"/>
-            <path d="M 0 343 L 323.18 343" fill="none" stroke="#000000" stroke-miterlimit="10" pointer-events="none" style="stroke: light-dark(rgb(0, 0, 0), rgb(255, 255, 255));"/>
-        </g>
-        <g>
-            <g fill="#000000" font-family="&quot;Helvetica&quot;" font-weight="bold" text-anchor="middle" font-size="12px" style="fill: light-dark(rgb(0, 0, 0), rgb(255, 255, 255));">
-                <text x="161.09" y="336">
-                    Pick Action
-                </text>
-            </g>
-        </g>
-        <g>
-            <path d="M 98.38 387.2 L 187.32 387.2" fill="none" stroke="#000000" stroke-miterlimit="10" pointer-events="stroke" style="stroke: light-dark(rgb(0, 0, 0), rgb(255, 255, 255));"/>
-            <path d="M 192.57 387.2 L 185.57 390.7 L 187.32 387.2 L 185.57 383.7 Z" fill="#000000" stroke="#000000" stroke-miterlimit="10" pointer-events="all" style="fill: light-dark(rgb(0, 0, 0), rgb(255, 255, 255)); stroke: light-dark(rgb(0, 0, 0), rgb(255, 255, 255));"/>
-        </g>
-        <g>
-            <ellipse cx="55" cy="400" rx="45" ry="40" fill="#ffffff" stroke="#000000" pointer-events="all" style="fill: light-dark(#ffffff, var(--ge-dark-color, #121212)); stroke: light-dark(rgb(0, 0, 0), rgb(255, 255, 255));"/>
-        </g>
-        <g>
-            <g transform="translate(-0.5 -0.5)">
-                <switch>
-                    <foreignObject style="overflow: visible; text-align: left;" pointer-events="none" width="100%" height="100%" requiredFeatures="http://www.w3.org/TR/SVG11/feature#Extensibility">
-                        <div xmlns="http://www.w3.org/1999/xhtml" style="display: flex; align-items: unsafe center; justify-content: unsafe center; width: 88px; height: 1px; padding-top: 400px; margin-left: 11px;">
-                            <div style="box-sizing: border-box; font-size: 0; text-align: center; color: #000000; ">
-                                <div style="display: inline-block; font-size: 12px; font-family: &quot;Helvetica&quot;; color: light-dark(#000000, #ffffff); line-height: 1.2; pointer-events: all; white-space: normal; word-wrap: normal; ">
-                                    <font style="font-size: 8px;">
-                                        initial:
-                                        <br/>
-                                        RUNNING
-                                        <br/>
-                                    </font>
-                                </div>
-                            </div>
-                        </div>
-                    </foreignObject>
-                    <text x="55" y="404" fill="light-dark(#000000, #ffffff)" font-family="&quot;Helvetica&quot;" font-size="12px" text-anchor="middle">
-                        initial:...
-                    </text>
-                </switch>
-            </g>
-        </g>
-        <g>
-            <path d="M 216.21 436.35 L 183.57 499.36" fill="none" stroke="#000000" stroke-miterlimit="10" pointer-events="stroke" style="stroke: light-dark(rgb(0, 0, 0), rgb(255, 255, 255));"/>
-            <path d="M 181.16 504.02 L 181.27 496.2 L 183.57 499.36 L 187.48 499.42 Z" fill="#000000" stroke="#000000" stroke-miterlimit="10" pointer-events="all" style="fill: light-dark(rgb(0, 0, 0), rgb(255, 255, 255)); stroke: light-dark(rgb(0, 0, 0), rgb(255, 255, 255));"/>
-        </g>
-        <g>
-            <ellipse cx="235" cy="400" rx="45" ry="40" fill="#ffffff" stroke="#000000" pointer-events="all" style="fill: light-dark(#ffffff, var(--ge-dark-color, #121212)); stroke: light-dark(rgb(0, 0, 0), rgb(255, 255, 255));"/>
-        </g>
-        <g>
-            <g transform="translate(-0.5 -0.5)">
-                <switch>
-                    <foreignObject style="overflow: visible; text-align: left;" pointer-events="none" width="100%" height="100%" requiredFeatures="http://www.w3.org/TR/SVG11/feature#Extensibility">
-                        <div xmlns="http://www.w3.org/1999/xhtml" style="display: flex; align-items: unsafe center; justify-content: unsafe center; width: 88px; height: 1px; padding-top: 400px; margin-left: 191px;">
-                            <div style="box-sizing: border-box; font-size: 0; text-align: center; color: #000000; ">
-                                <div style="display: inline-block; font-size: 12px; font-family: &quot;Helvetica&quot;; color: light-dark(#000000, #ffffff); line-height: 1.2; pointer-events: all; white-space: normal; word-wrap: normal; ">
-                                    <font style="font-size: 8px;">
-                                        wait_result:
-                                        <br/>
-                                        RUNNING
-                                    </font>
-                                </div>
-                            </div>
-                        </div>
-                    </foreignObject>
-                    <text x="235" y="404" fill="light-dark(#000000, #ffffff)" font-family="&quot;Helvetica&quot;" font-size="12px" text-anchor="middle">
-                        wait_result:...
-                    </text>
-                </switch>
-            </g>
-        </g>
-        <g>
-            <path d="M 136.12 506.86 L 90.11 433.77" fill="none" stroke="#000000" stroke-miterlimit="10" pointer-events="stroke" style="stroke: light-dark(rgb(0, 0, 0), rgb(255, 255, 255));"/>
-            <path d="M 87.31 429.32 L 94 433.38 L 90.11 433.77 L 88.08 437.11 Z" fill="#000000" stroke="#000000" stroke-miterlimit="10" pointer-events="all" style="fill: light-dark(rgb(0, 0, 0), rgb(255, 255, 255)); stroke: light-dark(rgb(0, 0, 0), rgb(255, 255, 255));"/>
-        </g>
-        <g>
-            <ellipse cx="160" cy="545" rx="45" ry="45" fill="#ffffff" stroke="#000000" pointer-events="all" style="fill: light-dark(#ffffff, var(--ge-dark-color, #121212)); stroke: light-dark(rgb(0, 0, 0), rgb(255, 255, 255));"/>
-        </g>
-        <g>
-            <g transform="translate(-0.5 -0.5)">
-                <switch>
-                    <foreignObject style="overflow: visible; text-align: left;" pointer-events="none" width="100%" height="100%" requiredFeatures="http://www.w3.org/TR/SVG11/feature#Extensibility">
-                        <div xmlns="http://www.w3.org/1999/xhtml" style="display: flex; align-items: unsafe center; justify-content: unsafe center; width: 88px; height: 1px; padding-top: 545px; margin-left: 116px;">
-                            <div style="box-sizing: border-box; font-size: 0; text-align: center; color: #000000; ">
-                                <div style="display: inline-block; font-size: 12px; font-family: &quot;Helvetica&quot;; color: light-dark(#000000, #ffffff); line-height: 1.2; pointer-events: all; white-space: normal; word-wrap: normal; ">
-                                    <font style="font-size: 8px;">
-                                        result_available:
-                                        <br/>
-                                        if tmp_result:
-                                        <br/>
-                                        SUCCESS
-                                        <br/>
-                                        else:
-                                        <br/>
-                                        FAILURE
-                                    </font>
-                                </div>
-                            </div>
-                        </div>
-                    </foreignObject>
-                    <text x="160" y="549" fill="light-dark(#000000, #ffffff)" font-family="&quot;Helvetica&quot;" font-size="12px" text-anchor="middle">
-                        result_availabl...
-                    </text>
-                </switch>
-            </g>
-        </g>
-        <g>
-            <rect x="110" y="355" width="60" height="30" fill="none" stroke="none" pointer-events="all"/>
-        </g>
-        <g>
-            <g transform="translate(-0.5 -0.5)">
-                <switch>
-                    <foreignObject style="overflow: visible; text-align: left;" pointer-events="none" width="100%" height="100%" requiredFeatures="http://www.w3.org/TR/SVG11/feature#Extensibility">
-                        <div xmlns="http://www.w3.org/1999/xhtml" style="display: flex; align-items: unsafe center; justify-content: unsafe flex-start; width: 58px; height: 1px; padding-top: 370px; margin-left: 112px;">
-                            <div style="box-sizing: border-box; font-size: 0; text-align: left; color: #000000; ">
-                                <div style="display: inline-block; font-size: 12px; font-family: &quot;Helvetica&quot;; color: light-dark(#000000, #ffffff); line-height: 1.2; pointer-events: all; white-space: normal; word-wrap: normal; ">
-                                    object_id = data
-                                </div>
-                            </div>
-                        </div>
-                    </foreignObject>
-                    <text x="112" y="374" fill="light-dark(#000000, #ffffff)" font-family="&quot;Helvetica&quot;" font-size="12px">
-                        object_id...
-                    </text>
-                </switch>
-            </g>
-        </g>
-        <g>
-            <path d="M 190 400 L 106.37 400" fill="none" stroke="#000000" stroke-miterlimit="10" pointer-events="stroke" style="stroke: light-dark(rgb(0, 0, 0), rgb(255, 255, 255));"/>
-            <path d="M 101.12 400 L 108.12 396.5 L 106.37 400 L 108.12 403.5 Z" fill="#000000" stroke="#000000" stroke-miterlimit="10" pointer-events="all" style="fill: light-dark(rgb(0, 0, 0), rgb(255, 255, 255)); stroke: light-dark(rgb(0, 0, 0), rgb(255, 255, 255));"/>
-        </g>
-        <g>
-            <path d="M 23.28 428.38 L 23.05 480 Q 23 490 28.39 481.58 L 51.57 445.36" fill="none" stroke="#000000" stroke-miterlimit="10" pointer-events="stroke" style="stroke: light-dark(rgb(0, 0, 0), rgb(255, 255, 255));"/>
-            <path d="M 54.4 440.94 L 53.57 448.72 L 51.57 445.36 L 47.68 444.95 Z" fill="#000000" stroke="#000000" stroke-miterlimit="10" pointer-events="all" style="fill: light-dark(rgb(0, 0, 0), rgb(255, 255, 255)); stroke: light-dark(rgb(0, 0, 0), rgb(255, 255, 255));"/>
-        </g>
-        <g>
-            <rect x="77" y="470" width="60" height="29" fill="none" stroke="none" pointer-events="all"/>
-        </g>
-        <g>
-            <g transform="translate(-0.5 -0.5)">
-                <switch>
-                    <foreignObject style="overflow: visible; text-align: left;" pointer-events="none" width="100%" height="100%" requiredFeatures="http://www.w3.org/TR/SVG11/feature#Extensibility">
-                        <div xmlns="http://www.w3.org/1999/xhtml" style="display: flex; align-items: unsafe center; justify-content: unsafe flex-start; width: 58px; height: 1px; padding-top: 485px; margin-left: 79px;">
-                            <div style="box-sizing: border-box; font-size: 0; text-align: left; color: #000000; ">
-                                <div style="display: inline-block; font-size: 12px; font-family: &quot;Helvetica&quot;; color: light-dark(#000000, #ffffff); line-height: 1.2; pointer-events: all; white-space: normal; word-wrap: normal; ">
-                                    tick:
-                                    <br/>
-<<<<<<< HEAD
+                                </font>
+                            </div>
+                        </div>
+                    </div>
+                </foreignObject>
+                <text x="214" y="482" fill="rgb(0, 0, 0)" font-family="Helvetica" font-size="12px">
+                    act success:...
+                </text>
+            </switch>
+        </g>
+        <path d="M 350 343 L 350 320 L 673.18 320 L 673.18 343" fill="rgb(255, 255, 255)" stroke="rgb(0, 0, 0)" stroke-miterlimit="10" pointer-events="none"/>
+        <path d="M 350 343 L 350 600 L 673.18 600 L 673.18 343" fill="none" stroke="rgb(0, 0, 0)" stroke-miterlimit="10" pointer-events="none"/>
+        <path d="M 350 343 L 673.18 343" fill="none" stroke="rgb(0, 0, 0)" stroke-miterlimit="10" pointer-events="none"/>
+        <g fill="rgb(0, 0, 0)" font-family="Helvetica" font-weight="bold" pointer-events="none" text-anchor="middle" font-size="12px">
+            <text x="511.09" y="336">
+                Place Action
+            </text>
+        </g>
+        <path d="M 448.38 387.2 L 537.32 387.2" fill="none" stroke="rgb(0, 0, 0)" stroke-miterlimit="10" pointer-events="none"/>
+        <path d="M 542.57 387.2 L 535.57 390.7 L 537.32 387.2 L 535.57 383.7 Z" fill="rgb(0, 0, 0)" stroke="rgb(0, 0, 0)" stroke-miterlimit="10" pointer-events="none"/>
+        <ellipse cx="405" cy="400" rx="45" ry="40" fill="rgb(255, 255, 255)" stroke="rgb(0, 0, 0)" pointer-events="none"/>
+        <g transform="translate(-0.5 -0.5)">
+            <switch>
+                <foreignObject pointer-events="none" width="100%" height="100%" requiredFeatures="http://www.w3.org/TR/SVG11/feature#Extensibility" style="overflow: visible; text-align: left;">
+                    <div xmlns="http://www.w3.org/1999/xhtml" style="display: flex; align-items: unsafe center; justify-content: unsafe center; width: 88px; height: 1px; padding-top: 400px; margin-left: 361px;">
+                        <div data-drawio-colors="color: rgb(0, 0, 0); " style="box-sizing: border-box; font-size: 0px; text-align: center;">
+                            <div style="display: inline-block; font-size: 12px; font-family: Helvetica; color: rgb(0, 0, 0); line-height: 1.2; pointer-events: none; white-space: normal; overflow-wrap: normal;">
+                                <font style="font-size: 8px;">
+                                    initial:
+                                    <br/>
+                                    RUNNING
+                                    <br/>
                                 </font>
                             </div>
                         </div>
@@ -888,8 +591,8 @@
                 </text>
             </switch>
         </g>
-        <path d="M 566.29 436.38 L 533.61 499.38" fill="none" stroke="rgb(0, 0, 0)" stroke-miterlimit="10" pointer-events="none"/>
-        <path d="M 531.19 504.04 L 531.31 496.21 L 533.61 499.38 L 537.52 499.44 Z" fill="rgb(0, 0, 0)" stroke="rgb(0, 0, 0)" stroke-miterlimit="10" pointer-events="none"/>
+        <path d="M 565.72 436.14 L 533.75 499.45" fill="none" stroke="rgb(0, 0, 0)" stroke-miterlimit="10" pointer-events="none"/>
+        <path d="M 531.38 504.14 L 531.42 496.31 L 533.75 499.45 L 537.66 499.47 Z" fill="rgb(0, 0, 0)" stroke="rgb(0, 0, 0)" stroke-miterlimit="10" pointer-events="none"/>
         <ellipse cx="585" cy="400" rx="45" ry="40" fill="rgb(255, 255, 255)" stroke="rgb(0, 0, 0)" pointer-events="none"/>
         <g transform="translate(-0.5 -0.5)">
             <switch>
@@ -911,8 +614,8 @@
                 </text>
             </switch>
         </g>
-        <path d="M 486.03 506.91 L 440.2 433.68" fill="none" stroke="rgb(0, 0, 0)" stroke-miterlimit="10" pointer-events="none"/>
-        <path d="M 437.41 429.23 L 444.09 433.31 L 440.2 433.68 L 438.16 437.02 Z" fill="rgb(0, 0, 0)" stroke="rgb(0, 0, 0)" stroke-miterlimit="10" pointer-events="none"/>
+        <path d="M 485.55 507.22 L 438.39 435.22" fill="none" stroke="rgb(0, 0, 0)" stroke-miterlimit="10" pointer-events="none"/>
+        <path d="M 435.51 430.83 L 442.27 434.77 L 438.39 435.22 L 436.42 438.6 Z" fill="rgb(0, 0, 0)" stroke="rgb(0, 0, 0)" stroke-miterlimit="10" pointer-events="none"/>
         <ellipse cx="510" cy="545" rx="45" ry="45" fill="rgb(255, 255, 255)" stroke="rgb(0, 0, 0)" pointer-events="none"/>
         <g transform="translate(-0.5 -0.5)">
             <switch>
@@ -924,385 +627,144 @@
                                     result_available:
                                     <br/>
                                     if tmp_result:
-=======
-                                    --
-                                    <br/>
-                                    halt:
->>>>>>> c4c12097
+                                    <br/>
+                                    SUCCESS
+                                    <br/>
+                                    else:
+                                    <br/>
+                                    FAILURE
+                                </font>
+                            </div>
+                        </div>
+                    </div>
+                </foreignObject>
+                <text x="510" y="549" fill="rgb(0, 0, 0)" font-family="Helvetica" font-size="12px" text-anchor="middle">
+                    result_availabl...
+                </text>
+            </switch>
+        </g>
+        <g transform="translate(-0.5 -0.5)">
+            <switch>
+                <foreignObject pointer-events="none" width="100%" height="100%" requiredFeatures="http://www.w3.org/TR/SVG11/feature#Extensibility" style="overflow: visible; text-align: left;">
+                    <div xmlns="http://www.w3.org/1999/xhtml" style="display: flex; align-items: unsafe center; justify-content: unsafe flex-start; width: 58px; height: 1px; padding-top: 370px; margin-left: 462px;">
+                        <div data-drawio-colors="color: rgb(0, 0, 0); " style="box-sizing: border-box; font-size: 0px; text-align: left;">
+                            <div style="display: inline-block; font-size: 12px; font-family: Helvetica; color: rgb(0, 0, 0); line-height: 1.2; pointer-events: none; white-space: normal; overflow-wrap: normal;">
+                                tick: --
+                            </div>
+                        </div>
+                    </div>
+                </foreignObject>
+                <text x="462" y="374" fill="rgb(0, 0, 0)" font-family="Helvetica" font-size="12px">
+                    tick: --
+                </text>
+            </switch>
+        </g>
+        <path d="M 540 400 L 456.37 400" fill="none" stroke="rgb(0, 0, 0)" stroke-miterlimit="10" pointer-events="none"/>
+        <path d="M 451.12 400 L 458.12 396.5 L 456.37 400 L 458.12 403.5 Z" fill="rgb(0, 0, 0)" stroke="rgb(0, 0, 0)" stroke-miterlimit="10" pointer-events="none"/>
+        <path d="M 375.1 429.9 L 373.35 480.01 Q 373 490 378.39 481.58 L 401.57 445.36" fill="none" stroke="rgb(0, 0, 0)" stroke-miterlimit="10" pointer-events="none"/>
+        <path d="M 404.4 440.94 L 403.57 448.72 L 401.57 445.36 L 397.68 444.95 Z" fill="rgb(0, 0, 0)" stroke="rgb(0, 0, 0)" stroke-miterlimit="10" pointer-events="none"/>
+        <g transform="translate(-0.5 -0.5)">
+            <switch>
+                <foreignObject pointer-events="none" width="100%" height="100%" requiredFeatures="http://www.w3.org/TR/SVG11/feature#Extensibility" style="overflow: visible; text-align: left;">
+                    <div xmlns="http://www.w3.org/1999/xhtml" style="display: flex; align-items: unsafe center; justify-content: unsafe flex-start; width: 58px; height: 1px; padding-top: 483px; margin-left: 428px;">
+                        <div data-drawio-colors="color: rgb(0, 0, 0); " style="box-sizing: border-box; font-size: 0px; text-align: left;">
+                            <div style="display: inline-block; font-size: 12px; font-family: Helvetica; color: rgb(0, 0, 0); line-height: 1.2; pointer-events: none; white-space: normal; overflow-wrap: normal;">
+                                tick:
+                                <br/>
+                                --
+                                <br/>
+                                halt:
+                                <br/>
+                                tmp_result = false
+                            </div>
+                        </div>
+                    </div>
+                </foreignObject>
+                <text x="428" y="486" fill="rgb(0, 0, 0)" font-family="Helvetica" font-size="12px">
+                    tick:...
+                </text>
+            </switch>
+        </g>
+        <path d="M 620 376.72 L 627.99 363.55 Q 633.18 355 633.18 365 L 633.18 398.63" fill="none" stroke="rgb(0, 0, 0)" stroke-miterlimit="10" pointer-events="none"/>
+        <path d="M 633.18 403.88 L 629.68 396.88 L 633.18 398.63 L 636.68 396.88 Z" fill="rgb(0, 0, 0)" stroke="rgb(0, 0, 0)" stroke-miterlimit="10" pointer-events="none"/>
+        <g transform="translate(-0.5 -0.5)">
+            <switch>
+                <foreignObject pointer-events="none" width="100%" height="100%" requiredFeatures="http://www.w3.org/TR/SVG11/feature#Extensibility" style="overflow: visible; text-align: left;">
+                    <div xmlns="http://www.w3.org/1999/xhtml" style="display: flex; align-items: unsafe center; justify-content: unsafe center; width: 38px; height: 1px; padding-top: 380px; margin-left: 634px;">
+                        <div data-drawio-colors="color: rgb(0, 0, 0); " style="box-sizing: border-box; font-size: 0px; text-align: center;">
+                            <div style="display: inline-block; font-size: 8px; font-family: Helvetica; color: rgb(0, 0, 0); line-height: 1.2; pointer-events: none; white-space: normal; overflow-wrap: normal;">
+                                tick: --
+                            </div>
+                        </div>
+                    </div>
+                </foreignObject>
+                <text x="653" y="382" fill="rgb(0, 0, 0)" font-family="Helvetica" font-size="8px" text-anchor="middle">
+                    tick: --
+                </text>
+            </switch>
+        </g>
+        <g transform="translate(-0.5 -0.5)">
+            <switch>
+                <foreignObject pointer-events="none" width="100%" height="100%" requiredFeatures="http://www.w3.org/TR/SVG11/feature#Extensibility" style="overflow: visible; text-align: left;">
+                    <div xmlns="http://www.w3.org/1999/xhtml" style="display: flex; align-items: unsafe center; justify-content: unsafe flex-start; width: 72px; height: 1px; padding-top: 472px; margin-left: 565px;">
+                        <div data-drawio-colors="color: rgb(0, 0, 0); " style="box-sizing: border-box; font-size: 0px; text-align: left;">
+                            <div style="display: inline-block; font-size: 12px; font-family: Helvetica; color: rgb(0, 0, 0); line-height: 1.2; pointer-events: none; white-space: normal; overflow-wrap: normal;">
+                                <font style="font-size: 8px;">
+                                    act success:
+                                    <br/>
+                                    tmp_result = true
+                                    <br/>
+                                    act abort:
                                     <br/>
                                     tmp_result = false
-                                </div>
-                            </div>
-                        </div>
-                    </foreignObject>
-                    <text x="79" y="488" fill="light-dark(#000000, #ffffff)" font-family="&quot;Helvetica&quot;" font-size="12px">
-                        tick:...
-                    </text>
-                </switch>
-            </g>
-        </g>
-        <g>
-            <path d="M 270 376.72 L 277.99 363.55 Q 283.18 355 283.18 365 L 283.18 398.63" fill="none" stroke="#000000" stroke-miterlimit="10" pointer-events="stroke" style="stroke: light-dark(rgb(0, 0, 0), rgb(255, 255, 255));"/>
-            <path d="M 283.18 403.88 L 279.68 396.88 L 283.18 398.63 L 286.68 396.88 Z" fill="#000000" stroke="#000000" stroke-miterlimit="10" pointer-events="all" style="fill: light-dark(rgb(0, 0, 0), rgb(255, 255, 255)); stroke: light-dark(rgb(0, 0, 0), rgb(255, 255, 255));"/>
-        </g>
-        <g>
-            <rect x="283.18" y="365" width="40" height="30" fill="none" stroke="none" pointer-events="all"/>
-        </g>
-        <g>
-            <g transform="translate(-0.5 -0.5)">
-                <switch>
-                    <foreignObject style="overflow: visible; text-align: left;" pointer-events="none" width="100%" height="100%" requiredFeatures="http://www.w3.org/TR/SVG11/feature#Extensibility">
-                        <div xmlns="http://www.w3.org/1999/xhtml" style="display: flex; align-items: unsafe center; justify-content: unsafe center; width: 38px; height: 1px; padding-top: 380px; margin-left: 284px;">
-                            <div style="box-sizing: border-box; font-size: 0; text-align: center; color: #000000; ">
-                                <div style="display: inline-block; font-size: 8px; font-family: &quot;Helvetica&quot;; color: light-dark(#000000, #ffffff); line-height: 1.2; pointer-events: all; white-space: normal; word-wrap: normal; ">
-                                    tick: --
-                                </div>
-                            </div>
-                        </div>
-                    </foreignObject>
-                    <text x="303" y="382" fill="light-dark(#000000, #ffffff)" font-family="&quot;Helvetica&quot;" font-size="8px" text-anchor="middle">
-                        tick: --
-                    </text>
-                </switch>
-            </g>
-        </g>
-        <g>
-            <rect x="10" y="493" width="60" height="29" fill="none" stroke="none" pointer-events="all"/>
-        </g>
-        <g>
-            <g transform="translate(-0.5 -0.5)">
-                <switch>
-                    <foreignObject style="overflow: visible; text-align: left;" pointer-events="none" width="100%" height="100%" requiredFeatures="http://www.w3.org/TR/SVG11/feature#Extensibility">
-                        <div xmlns="http://www.w3.org/1999/xhtml" style="display: flex; align-items: unsafe center; justify-content: unsafe flex-start; width: 58px; height: 1px; padding-top: 508px; margin-left: 12px;">
-                            <div style="box-sizing: border-box; font-size: 0; text-align: left; color: #000000; ">
-                                <div style="display: inline-block; font-size: 12px; font-family: &quot;Helvetica&quot;; color: light-dark(#000000, #ffffff); line-height: 1.2; pointer-events: all; white-space: normal; word-wrap: normal; ">
-                                    halt:
-                                    <br/>
-                                    tmp_result = false
-                                </div>
-                            </div>
-                        </div>
-                    </foreignObject>
-                    <text x="12" y="511" fill="light-dark(#000000, #ffffff)" font-family="&quot;Helvetica&quot;" font-size="12px">
-                        halt:...
-                    </text>
-                </switch>
-            </g>
-        </g>
-        <g>
-            <rect x="115" y="411" width="60" height="30" fill="none" stroke="none" pointer-events="all"/>
-        </g>
-        <g>
-            <g transform="translate(-0.5 -0.5)">
-                <switch>
-                    <foreignObject style="overflow: visible; text-align: left;" pointer-events="none" width="100%" height="100%" requiredFeatures="http://www.w3.org/TR/SVG11/feature#Extensibility">
-                        <div xmlns="http://www.w3.org/1999/xhtml" style="display: flex; align-items: unsafe center; justify-content: unsafe flex-start; width: 58px; height: 1px; padding-top: 426px; margin-left: 117px;">
-                            <div style="box-sizing: border-box; font-size: 0; text-align: left; color: #000000; ">
-                                <div style="display: inline-block; font-size: 12px; font-family: &quot;Helvetica&quot;; color: light-dark(#000000, #ffffff); line-height: 1.2; pointer-events: all; white-space: normal; word-wrap: normal; ">
-                                    halt: tmp_result = false
-                                </div>
-                            </div>
-                        </div>
-                    </foreignObject>
-                    <text x="117" y="430" fill="light-dark(#000000, #ffffff)" font-family="&quot;Helvetica&quot;" font-size="12px">
-                        halt: tmp_...
-                    </text>
-                </switch>
-            </g>
-        </g>
-        <g>
-            <rect x="212" y="464" width="74" height="29" fill="none" stroke="none" pointer-events="all"/>
-        </g>
-        <g>
-            <g transform="translate(-0.5 -0.5)">
-                <switch>
-                    <foreignObject style="overflow: visible; text-align: left;" pointer-events="none" width="100%" height="100%" requiredFeatures="http://www.w3.org/TR/SVG11/feature#Extensibility">
-                        <div xmlns="http://www.w3.org/1999/xhtml" style="display: flex; align-items: unsafe center; justify-content: unsafe flex-start; width: 72px; height: 1px; padding-top: 479px; margin-left: 214px;">
-                            <div style="box-sizing: border-box; font-size: 0; text-align: left; color: #000000; ">
-                                <div style="display: inline-block; font-size: 12px; font-family: &quot;Helvetica&quot;; color: light-dark(#000000, #ffffff); line-height: 1.2; pointer-events: all; white-space: normal; word-wrap: normal; ">
-                                    <font style="font-size: 8px;">
-                                        act success:
-                                        <br/>
-                                        tmp_result = true
-                                        <br/>
-                                        act abort:
-                                        <br/>
-                                        tmp_result = false
-                                    </font>
-                                </div>
-                            </div>
-                        </div>
-                    </foreignObject>
-                    <text x="214" y="482" fill="light-dark(#000000, #ffffff)" font-family="&quot;Helvetica&quot;" font-size="12px">
-                        act success:...
-                    </text>
-                </switch>
-            </g>
-        </g>
-        <g>
-            <path d="M 350 343 L 350 320 L 673.18 320 L 673.18 343" fill="#ffffff" stroke="#000000" stroke-miterlimit="10" pointer-events="all" style="fill: light-dark(#ffffff, var(--ge-dark-color, #121212)); stroke: light-dark(rgb(0, 0, 0), rgb(255, 255, 255));"/>
-            <path d="M 350 343 L 350 600 L 673.18 600 L 673.18 343" fill="none" stroke="#000000" stroke-miterlimit="10" pointer-events="none" style="stroke: light-dark(rgb(0, 0, 0), rgb(255, 255, 255));"/>
-            <path d="M 350 343 L 673.18 343" fill="none" stroke="#000000" stroke-miterlimit="10" pointer-events="none" style="stroke: light-dark(rgb(0, 0, 0), rgb(255, 255, 255));"/>
-        </g>
-        <g>
-            <g fill="#000000" font-family="&quot;Helvetica&quot;" font-weight="bold" text-anchor="middle" font-size="12px" style="fill: light-dark(rgb(0, 0, 0), rgb(255, 255, 255));">
-                <text x="511.09" y="336">
-                    Place Action
-                </text>
-            </g>
-        </g>
-        <g>
-            <path d="M 448.38 387.2 L 537.32 387.2" fill="none" stroke="#000000" stroke-miterlimit="10" pointer-events="stroke" style="stroke: light-dark(rgb(0, 0, 0), rgb(255, 255, 255));"/>
-            <path d="M 542.57 387.2 L 535.57 390.7 L 537.32 387.2 L 535.57 383.7 Z" fill="#000000" stroke="#000000" stroke-miterlimit="10" pointer-events="all" style="fill: light-dark(rgb(0, 0, 0), rgb(255, 255, 255)); stroke: light-dark(rgb(0, 0, 0), rgb(255, 255, 255));"/>
-        </g>
-        <g>
-            <ellipse cx="405" cy="400" rx="45" ry="40" fill="#ffffff" stroke="#000000" pointer-events="all" style="fill: light-dark(#ffffff, var(--ge-dark-color, #121212)); stroke: light-dark(rgb(0, 0, 0), rgb(255, 255, 255));"/>
-        </g>
-        <g>
-            <g transform="translate(-0.5 -0.5)">
-                <switch>
-                    <foreignObject style="overflow: visible; text-align: left;" pointer-events="none" width="100%" height="100%" requiredFeatures="http://www.w3.org/TR/SVG11/feature#Extensibility">
-                        <div xmlns="http://www.w3.org/1999/xhtml" style="display: flex; align-items: unsafe center; justify-content: unsafe center; width: 88px; height: 1px; padding-top: 400px; margin-left: 361px;">
-                            <div style="box-sizing: border-box; font-size: 0; text-align: center; color: #000000; ">
-                                <div style="display: inline-block; font-size: 12px; font-family: &quot;Helvetica&quot;; color: light-dark(#000000, #ffffff); line-height: 1.2; pointer-events: all; white-space: normal; word-wrap: normal; ">
-                                    <font style="font-size: 8px;">
-                                        initial:
-                                        <br/>
-                                        RUNNING
-                                        <br/>
-                                    </font>
-                                </div>
-                            </div>
-                        </div>
-                    </foreignObject>
-                    <text x="405" y="404" fill="light-dark(#000000, #ffffff)" font-family="&quot;Helvetica&quot;" font-size="12px" text-anchor="middle">
-                        initial:...
-                    </text>
-                </switch>
-            </g>
-        </g>
-        <g>
-            <path d="M 566.21 436.35 L 533.57 499.36" fill="none" stroke="#000000" stroke-miterlimit="10" pointer-events="stroke" style="stroke: light-dark(rgb(0, 0, 0), rgb(255, 255, 255));"/>
-            <path d="M 531.16 504.02 L 531.27 496.2 L 533.57 499.36 L 537.48 499.42 Z" fill="#000000" stroke="#000000" stroke-miterlimit="10" pointer-events="all" style="fill: light-dark(rgb(0, 0, 0), rgb(255, 255, 255)); stroke: light-dark(rgb(0, 0, 0), rgb(255, 255, 255));"/>
-        </g>
-        <g>
-            <ellipse cx="585" cy="400" rx="45" ry="40" fill="#ffffff" stroke="#000000" pointer-events="all" style="fill: light-dark(#ffffff, var(--ge-dark-color, #121212)); stroke: light-dark(rgb(0, 0, 0), rgb(255, 255, 255));"/>
-        </g>
-        <g>
-            <g transform="translate(-0.5 -0.5)">
-                <switch>
-                    <foreignObject style="overflow: visible; text-align: left;" pointer-events="none" width="100%" height="100%" requiredFeatures="http://www.w3.org/TR/SVG11/feature#Extensibility">
-                        <div xmlns="http://www.w3.org/1999/xhtml" style="display: flex; align-items: unsafe center; justify-content: unsafe center; width: 88px; height: 1px; padding-top: 400px; margin-left: 541px;">
-                            <div style="box-sizing: border-box; font-size: 0; text-align: center; color: #000000; ">
-                                <div style="display: inline-block; font-size: 12px; font-family: &quot;Helvetica&quot;; color: light-dark(#000000, #ffffff); line-height: 1.2; pointer-events: all; white-space: normal; word-wrap: normal; ">
-                                    <font style="font-size: 8px;">
-                                        wait_result:
-                                        <br/>
-                                        RUNNING
-                                    </font>
-                                </div>
-                            </div>
-                        </div>
-                    </foreignObject>
-                    <text x="585" y="404" fill="light-dark(#000000, #ffffff)" font-family="&quot;Helvetica&quot;" font-size="12px" text-anchor="middle">
-                        wait_result:...
-                    </text>
-                </switch>
-            </g>
-        </g>
-        <g>
-            <path d="M 486.12 506.86 L 440.11 433.77" fill="none" stroke="#000000" stroke-miterlimit="10" pointer-events="stroke" style="stroke: light-dark(rgb(0, 0, 0), rgb(255, 255, 255));"/>
-            <path d="M 437.31 429.32 L 444 433.38 L 440.11 433.77 L 438.08 437.11 Z" fill="#000000" stroke="#000000" stroke-miterlimit="10" pointer-events="all" style="fill: light-dark(rgb(0, 0, 0), rgb(255, 255, 255)); stroke: light-dark(rgb(0, 0, 0), rgb(255, 255, 255));"/>
-        </g>
-        <g>
-            <ellipse cx="510" cy="545" rx="45" ry="45" fill="#ffffff" stroke="#000000" pointer-events="all" style="fill: light-dark(#ffffff, var(--ge-dark-color, #121212)); stroke: light-dark(rgb(0, 0, 0), rgb(255, 255, 255));"/>
-        </g>
-        <g>
-            <g transform="translate(-0.5 -0.5)">
-                <switch>
-                    <foreignObject style="overflow: visible; text-align: left;" pointer-events="none" width="100%" height="100%" requiredFeatures="http://www.w3.org/TR/SVG11/feature#Extensibility">
-                        <div xmlns="http://www.w3.org/1999/xhtml" style="display: flex; align-items: unsafe center; justify-content: unsafe center; width: 88px; height: 1px; padding-top: 545px; margin-left: 466px;">
-                            <div style="box-sizing: border-box; font-size: 0; text-align: center; color: #000000; ">
-                                <div style="display: inline-block; font-size: 12px; font-family: &quot;Helvetica&quot;; color: light-dark(#000000, #ffffff); line-height: 1.2; pointer-events: all; white-space: normal; word-wrap: normal; ">
-                                    <font style="font-size: 8px;">
-                                        result_available:
-                                        <br/>
-                                        if tmp_result:
-                                        <br/>
-                                        SUCCESS
-                                        <br/>
-                                        else:
-                                        <br/>
-                                        FAILURE
-                                    </font>
-                                </div>
-                            </div>
-                        </div>
-                    </foreignObject>
-                    <text x="510" y="549" fill="light-dark(#000000, #ffffff)" font-family="&quot;Helvetica&quot;" font-size="12px" text-anchor="middle">
-                        result_availabl...
-                    </text>
-                </switch>
-            </g>
-        </g>
-        <g>
-            <rect x="460" y="355" width="60" height="30" fill="none" stroke="none" pointer-events="all"/>
-        </g>
-        <g>
-            <g transform="translate(-0.5 -0.5)">
-                <switch>
-                    <foreignObject style="overflow: visible; text-align: left;" pointer-events="none" width="100%" height="100%" requiredFeatures="http://www.w3.org/TR/SVG11/feature#Extensibility">
-                        <div xmlns="http://www.w3.org/1999/xhtml" style="display: flex; align-items: unsafe center; justify-content: unsafe flex-start; width: 58px; height: 1px; padding-top: 370px; margin-left: 462px;">
-                            <div style="box-sizing: border-box; font-size: 0; text-align: left; color: #000000; ">
-                                <div style="display: inline-block; font-size: 12px; font-family: &quot;Helvetica&quot;; color: light-dark(#000000, #ffffff); line-height: 1.2; pointer-events: all; white-space: normal; word-wrap: normal; ">
-                                    tick: --
-                                </div>
-                            </div>
-                        </div>
-                    </foreignObject>
-                    <text x="462" y="374" fill="light-dark(#000000, #ffffff)" font-family="&quot;Helvetica&quot;" font-size="12px">
-                        tick: --
-                    </text>
-                </switch>
-            </g>
-        </g>
-        <g>
-            <path d="M 540 400 L 456.37 400" fill="none" stroke="#000000" stroke-miterlimit="10" pointer-events="stroke" style="stroke: light-dark(rgb(0, 0, 0), rgb(255, 255, 255));"/>
-            <path d="M 451.12 400 L 458.12 396.5 L 456.37 400 L 458.12 403.5 Z" fill="#000000" stroke="#000000" stroke-miterlimit="10" pointer-events="all" style="fill: light-dark(rgb(0, 0, 0), rgb(255, 255, 255)); stroke: light-dark(rgb(0, 0, 0), rgb(255, 255, 255));"/>
-        </g>
-        <g>
-            <path d="M 373.28 428.38 L 373.05 480 Q 373 490 378.39 481.58 L 401.57 445.36" fill="none" stroke="#000000" stroke-miterlimit="10" pointer-events="stroke" style="stroke: light-dark(rgb(0, 0, 0), rgb(255, 255, 255));"/>
-            <path d="M 404.4 440.94 L 403.57 448.72 L 401.57 445.36 L 397.68 444.95 Z" fill="#000000" stroke="#000000" stroke-miterlimit="10" pointer-events="all" style="fill: light-dark(rgb(0, 0, 0), rgb(255, 255, 255)); stroke: light-dark(rgb(0, 0, 0), rgb(255, 255, 255));"/>
-        </g>
-        <g>
-            <rect x="426" y="468" width="60" height="29" fill="none" stroke="none" pointer-events="all"/>
-        </g>
-        <g>
-            <g transform="translate(-0.5 -0.5)">
-                <switch>
-                    <foreignObject style="overflow: visible; text-align: left;" pointer-events="none" width="100%" height="100%" requiredFeatures="http://www.w3.org/TR/SVG11/feature#Extensibility">
-                        <div xmlns="http://www.w3.org/1999/xhtml" style="display: flex; align-items: unsafe center; justify-content: unsafe flex-start; width: 58px; height: 1px; padding-top: 483px; margin-left: 428px;">
-                            <div style="box-sizing: border-box; font-size: 0; text-align: left; color: #000000; ">
-                                <div style="display: inline-block; font-size: 12px; font-family: &quot;Helvetica&quot;; color: light-dark(#000000, #ffffff); line-height: 1.2; pointer-events: all; white-space: normal; word-wrap: normal; ">
-                                    tick:
-                                    <br/>
-                                    --
-                                    <br/>
-                                    halt:
-                                    <br/>
-                                    tmp_result = false
-                                </div>
-                            </div>
-                        </div>
-                    </foreignObject>
-                    <text x="428" y="486" fill="light-dark(#000000, #ffffff)" font-family="&quot;Helvetica&quot;" font-size="12px">
-                        tick:...
-                    </text>
-                </switch>
-            </g>
-        </g>
-        <g>
-            <path d="M 620 376.72 L 627.99 363.55 Q 633.18 355 633.18 365 L 633.18 398.63" fill="none" stroke="#000000" stroke-miterlimit="10" pointer-events="stroke" style="stroke: light-dark(rgb(0, 0, 0), rgb(255, 255, 255));"/>
-            <path d="M 633.18 403.88 L 629.68 396.88 L 633.18 398.63 L 636.68 396.88 Z" fill="#000000" stroke="#000000" stroke-miterlimit="10" pointer-events="all" style="fill: light-dark(rgb(0, 0, 0), rgb(255, 255, 255)); stroke: light-dark(rgb(0, 0, 0), rgb(255, 255, 255));"/>
-        </g>
-        <g>
-            <rect x="633.18" y="365" width="40" height="30" fill="none" stroke="none" pointer-events="all"/>
-        </g>
-        <g>
-            <g transform="translate(-0.5 -0.5)">
-                <switch>
-                    <foreignObject style="overflow: visible; text-align: left;" pointer-events="none" width="100%" height="100%" requiredFeatures="http://www.w3.org/TR/SVG11/feature#Extensibility">
-                        <div xmlns="http://www.w3.org/1999/xhtml" style="display: flex; align-items: unsafe center; justify-content: unsafe center; width: 38px; height: 1px; padding-top: 380px; margin-left: 634px;">
-                            <div style="box-sizing: border-box; font-size: 0; text-align: center; color: #000000; ">
-                                <div style="display: inline-block; font-size: 8px; font-family: &quot;Helvetica&quot;; color: light-dark(#000000, #ffffff); line-height: 1.2; pointer-events: all; white-space: normal; word-wrap: normal; ">
-                                    tick: --
-                                </div>
-                            </div>
-                        </div>
-                    </foreignObject>
-                    <text x="653" y="382" fill="light-dark(#000000, #ffffff)" font-family="&quot;Helvetica&quot;" font-size="8px" text-anchor="middle">
-                        tick: --
-                    </text>
-                </switch>
-            </g>
-        </g>
-        <g>
-            <rect x="563" y="457" width="74" height="29" fill="none" stroke="none" pointer-events="all"/>
-        </g>
-        <g>
-            <g transform="translate(-0.5 -0.5)">
-                <switch>
-                    <foreignObject style="overflow: visible; text-align: left;" pointer-events="none" width="100%" height="100%" requiredFeatures="http://www.w3.org/TR/SVG11/feature#Extensibility">
-                        <div xmlns="http://www.w3.org/1999/xhtml" style="display: flex; align-items: unsafe center; justify-content: unsafe flex-start; width: 72px; height: 1px; padding-top: 472px; margin-left: 565px;">
-                            <div style="box-sizing: border-box; font-size: 0; text-align: left; color: #000000; ">
-                                <div style="display: inline-block; font-size: 12px; font-family: &quot;Helvetica&quot;; color: light-dark(#000000, #ffffff); line-height: 1.2; pointer-events: all; white-space: normal; word-wrap: normal; ">
-                                    <font style="font-size: 8px;">
-                                        act success:
-                                        <br/>
-                                        tmp_result = true
-                                        <br/>
-                                        act abort:
-                                        <br/>
-                                        tmp_result = false
-                                    </font>
-                                </div>
-                            </div>
-                        </div>
-                    </foreignObject>
-                    <text x="565" y="475" fill="light-dark(#000000, #ffffff)" font-family="&quot;Helvetica&quot;" font-size="12px">
-                        act success:...
-                    </text>
-                </switch>
-            </g>
-        </g>
-        <g>
-            <rect x="360" y="494" width="60" height="29" fill="none" stroke="none" pointer-events="all"/>
-        </g>
-        <g>
-            <g transform="translate(-0.5 -0.5)">
-                <switch>
-                    <foreignObject style="overflow: visible; text-align: left;" pointer-events="none" width="100%" height="100%" requiredFeatures="http://www.w3.org/TR/SVG11/feature#Extensibility">
-                        <div xmlns="http://www.w3.org/1999/xhtml" style="display: flex; align-items: unsafe center; justify-content: unsafe flex-start; width: 58px; height: 1px; padding-top: 509px; margin-left: 362px;">
-                            <div style="box-sizing: border-box; font-size: 0; text-align: left; color: #000000; ">
-                                <div style="display: inline-block; font-size: 12px; font-family: &quot;Helvetica&quot;; color: light-dark(#000000, #ffffff); line-height: 1.2; pointer-events: all; white-space: normal; word-wrap: normal; ">
-                                    halt:
-                                    <br/>
-                                    tmp_result = false
-                                </div>
-                            </div>
-                        </div>
-                    </foreignObject>
-                    <text x="362" y="512" fill="light-dark(#000000, #ffffff)" font-family="&quot;Helvetica&quot;" font-size="12px">
-                        halt:...
-                    </text>
-                </switch>
-            </g>
-        </g>
-        <g>
-            <rect x="465" y="410" width="60" height="30" fill="none" stroke="none" pointer-events="all"/>
-        </g>
-        <g>
-            <g transform="translate(-0.5 -0.5)">
-                <switch>
-                    <foreignObject style="overflow: visible; text-align: left;" pointer-events="none" width="100%" height="100%" requiredFeatures="http://www.w3.org/TR/SVG11/feature#Extensibility">
-                        <div xmlns="http://www.w3.org/1999/xhtml" style="display: flex; align-items: unsafe center; justify-content: unsafe flex-start; width: 58px; height: 1px; padding-top: 425px; margin-left: 467px;">
-                            <div style="box-sizing: border-box; font-size: 0; text-align: left; color: #000000; ">
-                                <div style="display: inline-block; font-size: 12px; font-family: &quot;Helvetica&quot;; color: light-dark(#000000, #ffffff); line-height: 1.2; pointer-events: all; white-space: normal; word-wrap: normal; ">
-                                    halt: tmp_result = false
-                                </div>
-                            </div>
-                        </div>
-                    </foreignObject>
-                    <text x="467" y="429" fill="light-dark(#000000, #ffffff)" font-family="&quot;Helvetica&quot;" font-size="12px">
-                        halt: tmp_...
-                    </text>
-                </switch>
-            </g>
+                                </font>
+                            </div>
+                        </div>
+                    </div>
+                </foreignObject>
+                <text x="565" y="475" fill="rgb(0, 0, 0)" font-family="Helvetica" font-size="12px">
+                    act success:...
+                </text>
+            </switch>
+        </g>
+        <g transform="translate(-0.5 -0.5)">
+            <switch>
+                <foreignObject pointer-events="none" width="100%" height="100%" requiredFeatures="http://www.w3.org/TR/SVG11/feature#Extensibility" style="overflow: visible; text-align: left;">
+                    <div xmlns="http://www.w3.org/1999/xhtml" style="display: flex; align-items: unsafe center; justify-content: unsafe flex-start; width: 58px; height: 1px; padding-top: 509px; margin-left: 362px;">
+                        <div data-drawio-colors="color: rgb(0, 0, 0); " style="box-sizing: border-box; font-size: 0px; text-align: left;">
+                            <div style="display: inline-block; font-size: 12px; font-family: Helvetica; color: rgb(0, 0, 0); line-height: 1.2; pointer-events: none; white-space: normal; overflow-wrap: normal;">
+                                halt:
+                                <br/>
+                                tmp_result = false
+                            </div>
+                        </div>
+                    </div>
+                </foreignObject>
+                <text x="362" y="512" fill="rgb(0, 0, 0)" font-family="Helvetica" font-size="12px">
+                    halt:...
+                </text>
+            </switch>
+        </g>
+        <g transform="translate(-0.5 -0.5)">
+            <switch>
+                <foreignObject pointer-events="none" width="100%" height="100%" requiredFeatures="http://www.w3.org/TR/SVG11/feature#Extensibility" style="overflow: visible; text-align: left;">
+                    <div xmlns="http://www.w3.org/1999/xhtml" style="display: flex; align-items: unsafe center; justify-content: unsafe flex-start; width: 58px; height: 1px; padding-top: 425px; margin-left: 467px;">
+                        <div data-drawio-colors="color: rgb(0, 0, 0); " style="box-sizing: border-box; font-size: 0px; text-align: left;">
+                            <div style="display: inline-block; font-size: 12px; font-family: Helvetica; color: rgb(0, 0, 0); line-height: 1.2; pointer-events: none; white-space: normal; overflow-wrap: normal;">
+                                halt: tmp_result = false
+                            </div>
+                        </div>
+                    </div>
+                </foreignObject>
+                <text x="467" y="429" fill="rgb(0, 0, 0)" font-family="Helvetica" font-size="12px">
+                    halt: tmp_...
+                </text>
+            </switch>
         </g>
     </g>
     <switch>
         <g requiredFeatures="http://www.w3.org/TR/SVG11/feature#Extensibility"/>
-        <a transform="translate(0,-5)" xlink:href="https://www.drawio.com/doc/faq/svg-export-text-problems" target="_blank">
+        <a transform="translate(0,-5)" xlink:href="https://www.diagrams.net/doc/faq/svg-export-text-problems" target="_blank">
             <text text-anchor="middle" font-size="10px" x="50%" y="100%">
                 Text is not SVG - cannot display
             </text>
